= Release Notes
:page-role: -toc

:Notice: Licensed to the Apache Software Foundation (ASF) under one or more contributor license agreements. See the NOTICE file distributed with this work for additional information regarding copyright ownership. The ASF licenses this file to you under the Apache License, Version 2.0 (the "License"); you may not use this file except in compliance with the License. You may obtain a copy of the License at. http://www.apache.org/licenses/LICENSE-2.0 . Unless required by applicable law or agreed to in writing, software distributed under the License is distributed on an "AS IS" BASIS, WITHOUT WARRANTIES OR  CONDITIONS OF ANY KIND, either express or implied. See the License for the specific language governing permissions and limitations under the License.


This table summarises all releases of Apache Isis v2.0 to date.

[cols="2,2,4a,>1,>1,>1,3a"]
|===
| Version
| Date
| Summary
| Features
| Improves
| Bugs
| Detail

| 2.0.0-RC1
<<<<<<< HEAD
| not released yet (upcoming)
| First release candidate for Apache Isis 2.0.0
| ?
| ?
| ?
|
* xref:relnotes:ROOT:2022/2.0.0-RC1/relnotes.adoc[Release Notes]
* xref:relnotes:ROOT:2022/2.0.0-RC1/mignotes.adoc[Migration Notes]

| 2.0.0-M7
=======
>>>>>>> 7247b5bb
| not released yet (upcoming)
| First release candidate for Apache Isis 2.0.0
| ?
| ?
| ?
|
<<<<<<< HEAD
=======
* xref:relnotes:ROOT:2022/2.0.0-RC1/relnotes.adoc[Release Notes]
* xref:relnotes:ROOT:2022/2.0.0-RC1/mignotes.adoc[Migration Notes]

| 2.0.0-M7
| 28-02-2022
| Seventh milestone release for Apache Isis 2.0.0
| 9
| 17
| 41
|
>>>>>>> 7247b5bb
* xref:relnotes:ROOT:2022/2.0.0-M7/relnotes.adoc[Release Notes]
* xref:relnotes:ROOT:2022/2.0.0-M7/mignotes.adoc[Migration Notes]

| 2.0.0-M6
| 26-08-2021
| Sixth milestone release for Apache Isis 2.0.0; now JDK11+
| 23
| 92
| 92
|
* xref:relnotes:ROOT:2021/2.0.0-M6/relnotes.adoc[Release Notes]
* xref:relnotes:ROOT:2021/2.0.0-M6/mignotes.adoc[Migration Notes]

| 2.0.0-M5
| 28-03-2021
| Fifth milestone release for Apache Isis 2.0.0
| 4
| 68
| 44
|
* xref:relnotes:ROOT:2021/2.0.0-M5/relnotes.adoc[Release Notes]
* xref:relnotes:ROOT:2021/2.0.0-M5/mignotes.adoc[Migration Notes]

| 2.0.0-M4
| 17-10-2020
| Fourth milestone release for Apache Isis 2.0.0
| 14
| 28
| 56
|
* xref:relnotes:ROOT:2020/2.0.0-M4/relnotes.adoc[Release Notes]
* xref:relnotes:ROOT:2020/2.0.0-M4/mignotes.adoc[Migration Notes]
* link:https://issues.apache.org/jira/projects/ISIS/versions/12347808[JIRA Rel Notes]

| 2.0.0-M3
| 27-03-2020
| Third milestone release for Apache Isis 2.0.0: now re-platformed on top of Spring Boot.
| 24
| 149
| 46
|
* xref:relnotes:ROOT:2020/2.0.0-M3/relnotes.adoc[Release Notes]
* xref:relnotes:ROOT:2020/2.0.0-M3/mignotes.adoc[Migration Notes]
* link:https://issues.apache.org/jira/secure/ReleaseNote.jspa?projectId=12311171&version=12344784[JIRA Rel Notes]

| 2.0.0-M2
| 22-01-2019
| Second milestone release for Apache Isis 2.0.0: tree support, initial work on simplifying bootstrapping and configuration, removing dependencies
| 2
| 36
| 13
|
* xref:relnotes:ROOT:2019/2.0.0-M2/relnotes.adoc[Release Notes]
* link:https://issues.apache.org/jira/secure/ReleaseNote.jspa?projectId=12311171&version=12342393[JIRA Rel Notes]

|2.0.0-M1
| 31-07-2018
| First milestone release for Apache Isis 2.0.0: Java 8 support, DataNucleus 5.1, Wicket 8, meta-annotations, breadcrumbs
| 6
| 55
+ 4 tasks
+ 13 sub-tasks
| 22
|
* xref:relnotes:ROOT:2018/2.0.0-M1/relnotes.adoc[Release Notes]
* xref:relnotes:ROOT:2018/2.0.0-M1/mignotes.adoc[Migration Notes]
* link:https://issues.apache.org/jira/secure/ReleaseNote.jspa?projectId=12311171&version=12342392[JIRA Rel Notes]

|===





<|MERGE_RESOLUTION|>--- conflicted
+++ resolved
@@ -17,7 +17,16 @@
 | Detail
 
 | 2.0.0-RC1
-<<<<<<< HEAD
+| not released yet (upcoming)
+| First release candidate for Apache Isis 2.0.0
+| ?
+| ?
+| ?
+|
+* xref:relnotes:ROOT:2022/2.0.0-RC1/relnotes.adoc[Release Notes]
+* xref:relnotes:ROOT:2022/2.0.0-RC1/mignotes.adoc[Migration Notes]
+
+| 2.0.0-RC1
 | not released yet (upcoming)
 | First release candidate for Apache Isis 2.0.0
 | ?
@@ -28,27 +37,12 @@
 * xref:relnotes:ROOT:2022/2.0.0-RC1/mignotes.adoc[Migration Notes]
 
 | 2.0.0-M7
-=======
->>>>>>> 7247b5bb
-| not released yet (upcoming)
-| First release candidate for Apache Isis 2.0.0
-| ?
-| ?
-| ?
-|
-<<<<<<< HEAD
-=======
-* xref:relnotes:ROOT:2022/2.0.0-RC1/relnotes.adoc[Release Notes]
-* xref:relnotes:ROOT:2022/2.0.0-RC1/mignotes.adoc[Migration Notes]
-
-| 2.0.0-M7
 | 28-02-2022
 | Seventh milestone release for Apache Isis 2.0.0
 | 9
 | 17
 | 41
 |
->>>>>>> 7247b5bb
 * xref:relnotes:ROOT:2022/2.0.0-M7/relnotes.adoc[Release Notes]
 * xref:relnotes:ROOT:2022/2.0.0-M7/mignotes.adoc[Migration Notes]
 
