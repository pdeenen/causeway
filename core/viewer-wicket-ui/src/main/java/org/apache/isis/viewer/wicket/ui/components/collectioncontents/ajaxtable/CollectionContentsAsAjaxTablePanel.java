/*
 *  Licensed to the Apache Software Foundation (ASF) under one
 *  or more contributor license agreements.  See the NOTICE file
 *  distributed with this work for additional information
 *  regarding copyright ownership.  The ASF licenses this file
 *  to you under the Apache License, Version 2.0 (the
 *  "License"); you may not use this file except in compliance
 *  with the License.  You may obtain a copy of the License at
 *
 *        http://www.apache.org/licenses/LICENSE-2.0
 *
 *  Unless required by applicable law or agreed to in writing,
 *  software distributed under the License is distributed on an
 *  "AS IS" BASIS, WITHOUT WARRANTIES OR CONDITIONS OF ANY
 *  KIND, either express or implied.  See the License for the
 *  specific language governing permissions and limitations
 *  under the License.
 */

package org.apache.isis.viewer.wicket.ui.components.collectioncontents.ajaxtable;

import java.util.Comparator;
import java.util.HashMap;
import java.util.List;
import java.util.Map;
import java.util.function.Predicate;
import java.util.stream.Collectors;
import java.util.stream.Stream;

import org.apache.wicket.Component;
import org.apache.wicket.ajax.AjaxRequestTarget;
import org.apache.wicket.extensions.ajax.markup.html.repeater.data.table.AjaxFallbackDefaultDataTable;
import org.apache.wicket.extensions.markup.html.repeater.data.table.IColumn;
import org.apache.wicket.model.Model;

import org.apache.isis.applib.annotation.Where;
import org.apache.isis.applib.layout.grid.Grid;
import org.apache.isis.applib.services.tablecol.TableColumnOrderService;
import org.apache.isis.commons.internal.collections._Lists;
import org.apache.isis.commons.internal.collections._Maps;
import org.apache.isis.core.metamodel.adapter.ObjectAdapter;
import org.apache.isis.core.metamodel.adapter.concurrency.ConcurrencyChecking;
import org.apache.isis.core.metamodel.adapter.version.ConcurrencyException;
import org.apache.isis.core.metamodel.facetapi.Facet;
import org.apache.isis.core.metamodel.facets.WhereValueFacet;
import org.apache.isis.core.metamodel.facets.all.describedas.DescribedAsFacet;
import org.apache.isis.core.metamodel.facets.all.hide.HiddenFacet;
import org.apache.isis.core.metamodel.facets.all.named.NamedFacet;
import org.apache.isis.core.metamodel.facets.object.grid.GridFacet;
import org.apache.isis.core.metamodel.spec.ObjectSpecification;
import org.apache.isis.core.metamodel.spec.feature.Contributed;
import org.apache.isis.core.metamodel.spec.feature.ObjectAssociation;
import org.apache.isis.viewer.wicket.model.common.OnConcurrencyExceptionHandler;
import org.apache.isis.viewer.wicket.model.mementos.ObjectAdapterMemento;
import org.apache.isis.viewer.wicket.model.models.EntityCollectionModel;
import org.apache.isis.viewer.wicket.model.models.EntityModel;
import org.apache.isis.viewer.wicket.ui.components.collection.bulk.BulkActionsProvider;
import org.apache.isis.viewer.wicket.ui.components.collection.count.CollectionCountProvider;
import org.apache.isis.viewer.wicket.ui.components.collectioncontents.ajaxtable.columns.ColumnAbstract;
import org.apache.isis.viewer.wicket.ui.components.collectioncontents.ajaxtable.columns.ObjectAdapterPropertyColumn;
import org.apache.isis.viewer.wicket.ui.components.collectioncontents.ajaxtable.columns.ObjectAdapterTitleColumn;
import org.apache.isis.viewer.wicket.ui.components.collectioncontents.ajaxtable.columns.ObjectAdapterToggleboxColumn;
import org.apache.isis.viewer.wicket.ui.panels.PanelAbstract;

import static org.apache.isis.commons.internal.base._With.mapIfPresentElse;

/**
 * {@link PanelAbstract Panel} that represents a {@link EntityCollectionModel
 * collection of entity}s rendered using {@link AjaxFallbackDefaultDataTable}.
 */
public class CollectionContentsAsAjaxTablePanel
extends PanelAbstract<EntityCollectionModel> implements CollectionCountProvider {

    private static final long serialVersionUID = 1L;

    private static final String ID_TABLE = "table";

    private IsisAjaxFallbackDataTable<ObjectAdapter,String> dataTable;


    public CollectionContentsAsAjaxTablePanel(final String id, final EntityCollectionModel model) {
        super(id, model);
    }

    @Override
    protected void onInitialize() {
        super.onInitialize();
        buildGui();
    }
    
    private void buildGui() {

        final List<IColumn<ObjectAdapter,String>> columns = _Lists.newArrayList();

        // bulk actions
        final BulkActionsProvider bulkActionsProvider = getBulkActionsProvider();

        ObjectAdapterToggleboxColumn toggleboxColumn = null;
        if(bulkActionsProvider != null) {

            toggleboxColumn = bulkActionsProvider.getToggleboxColumn();
            if(toggleboxColumn != null) {
                columns.add(toggleboxColumn);
            }
            bulkActionsProvider.configureBulkActions(toggleboxColumn);
        }

        final EntityCollectionModel model = getModel();
        addTitleColumn(
                columns, 
                model.getParentObjectAdapterMemento(), 
                getSettings().getMaxTitleLengthInParentedTables(), 
                getSettings().getMaxTitleLengthInStandaloneTables());
        
        addPropertyColumnsIfRequired(columns);

        final CollectionContentsSortableDataProvider dataProvider = new CollectionContentsSortableDataProvider(model);
        dataTable = new IsisAjaxFallbackDataTable<>(ID_TABLE, columns, dataProvider, model.getPageSize(), toggleboxColumn);
        addOrReplace(dataTable);
        dataTable.honourHints();
        
        if(toggleboxColumn != null) {
            final OnConcurrencyExceptionHandler handler2 = new OnConcurrencyExceptionHandler() {

                private static final long serialVersionUID = 1L;

                @Override
                public void onConcurrencyException(
                        final Component context,
                        final ObjectAdapter selectedAdapter,
                        final ConcurrencyException ex,
                        final AjaxRequestTarget ajaxRequestTarget) {

                    // this causes the row to be repainted
                    // but it isn't possible (yet) to raise any warning
                    // because that only gets flushed on page refresh.
                    //

                    // perhaps something to tackle in a separate ticket....
                    ajaxRequestTarget.add(dataTable);

                    // hmm... just reading this;
                    // could perhaps use ajaxRequestTarget.addJavaScript(JGrowlUtils....)
                }
            };
            toggleboxColumn.setOnConcurrencyExceptionHandler(handler2);
        }
    }

    private BulkActionsProvider getBulkActionsProvider() {
        Component component = this;
        while(component != null) {
            if(component instanceof BulkActionsProvider) {
                return (BulkActionsProvider) component;
            }
            component = component.getParent();
        }
        return null;
    }



    private void addTitleColumn(
            final List<IColumn<ObjectAdapter,String>> columns,
            final ObjectAdapterMemento parentAdapterMementoIfAny,
            final int maxTitleParented,
            final int maxTitleStandalone) {
        final int maxTitleLength = getModel().isParented()? maxTitleParented: maxTitleStandalone;
        columns.add(new ObjectAdapterTitleColumn(parentAdapterMementoIfAny, maxTitleLength));
    }

    private void addPropertyColumnsIfRequired(final List<IColumn<ObjectAdapter,String>> columns) {
        final ObjectSpecification typeOfSpec = getModel().getTypeOfSpecification();

        
        final Comparator<String> propertyIdComparator;
        
        // same code also appears in EntityPage.
        // we need to do this here otherwise any tables will render the columns in the wrong order until at least
        // one object of that type has been rendered via EntityPage.
        final GridFacet gridFacet = typeOfSpec.getFacet(GridFacet.class);
        if(gridFacet != null) {
            // the facet should always exist, in fact
            // just enough to ask for the metadata.
            // This will cause the current ObjectSpec to be updated as a side effect.
<<<<<<< HEAD
            final Grid grid = gridFacet.getGrid();
            
            
            final Map<String, Integer> propertyIdOrderWithinGrid = new HashMap<>();
            grid.getAllPropertiesById().forEach((propertyId, __)->{
                propertyIdOrderWithinGrid.put(propertyId, propertyIdOrderWithinGrid.size());
            });

            // if propertyId is mentioned within grid, put into first 'half' ordered by 
            // occurrence within grid
            // if propertyId is not mentioned within grid, put into second 'half' ordered by
            // propertyId (String) in natural order
            propertyIdComparator = Comparator
                    .<String>comparingInt(propertyId->
                        propertyIdOrderWithinGrid.getOrDefault(propertyId, Integer.MAX_VALUE))
                    .thenComparing(Comparator.naturalOrder());
            
            
        } else {
            propertyIdComparator = null;
=======
            final EntityModel entityModel = getModel().getEntityModel();
            final ObjectAdapter objectAdapterIfAny = entityModel != null ? entityModel.getObject() : null;
            final Grid unused = gridFacet.getGrid(objectAdapterIfAny);
>>>>>>> 4573d5b5
        }

        final Where whereContext =
                getModel().isParented()
                ? Where.PARENTED_TABLES
                        : Where.STANDALONE_TABLES;

        final ObjectSpecification parentSpecIfAny =
                getModel().isParented()
                ? getModel().getParentObjectAdapterMemento().getObjectAdapter(ConcurrencyChecking.NO_CHECK,
                        getPersistenceSession(), getSpecificationLoader()).getSpecification()
                        : null;

        final Predicate<ObjectAssociation> predicate = ObjectAssociation.Predicates.PROPERTIES
                .and((final ObjectAssociation association)->{
                    final Stream<Facet> facets = association.streamFacets()
                            .filter((final Facet facet)->
                                facet instanceof WhereValueFacet && facet instanceof HiddenFacet);
                    return !facets
                    .map(facet->(WhereValueFacet) facet)
                    .anyMatch(wawF->wawF.where().includes(whereContext));
                    
                })
                .and(associationDoesNotReferenceParent(parentSpecIfAny));

        final Stream<? extends ObjectAssociation> propertyList = 
                typeOfSpec.streamAssociations(Contributed.INCLUDED)
                .filter(predicate);

        final Map<String, ObjectAssociation> propertyById = _Maps.newLinkedHashMap();
        propertyList.forEach(property->
            propertyById.put(property.getId(), property));

        List<String> propertyIds = _Lists.newArrayList(propertyById.keySet());
        
        if(propertyIdComparator!=null) {
            propertyIds.sort(propertyIdComparator);   
        }
        
        // optional SPI to reorder
        final List<TableColumnOrderService> tableColumnOrderServices =
                getServicesInjector().streamServices(TableColumnOrderService.class)
                .collect(Collectors.toList());

        for (final TableColumnOrderService tableColumnOrderService : tableColumnOrderServices) {
            final List<String> propertyReorderedIds = reordered(tableColumnOrderService, propertyIds);
            if(propertyReorderedIds != null) {
                propertyIds = propertyReorderedIds;
                break;
            }
        }

        for (final String propertyId : propertyIds) {
            final ObjectAssociation property = propertyById.get(propertyId);
            if(property != null) {
                final ColumnAbstract<ObjectAdapter> nopc = createObjectAdapterPropertyColumn(property);
                columns.add(nopc);
            }
        }
    }

    private List<String> reordered(
            final TableColumnOrderService tableColumnOrderService,
            final List<String> propertyIds) {

        final Class<?> collectionType = getModel().getTypeOfSpecification().getCorrespondingClass();

        final ObjectAdapterMemento parentObjectAdapterMemento = getModel().getParentObjectAdapterMemento();
        if(parentObjectAdapterMemento != null) {
            final ObjectAdapter parentObjectAdapter = parentObjectAdapterMemento
                    .getObjectAdapter(ConcurrencyChecking.NO_CHECK, getPersistenceSession(), getSpecificationLoader());
            final Object parent = parentObjectAdapter.getPojo();
            final String collectionId = getModel().getCollectionMemento().getId();

            return tableColumnOrderService.orderParented(parent, collectionId, collectionType, propertyIds);
        } else {
            return tableColumnOrderService.orderStandalone(collectionType, propertyIds);
        }
    }

    static Predicate<ObjectAssociation> associationDoesNotReferenceParent(final ObjectSpecification parentSpec) {
        if(parentSpec == null) {
            return __->true;
        }
        return new Predicate<ObjectAssociation>() {
            @Override
            public boolean test(ObjectAssociation association) {
                final HiddenFacet facet = association.getFacet(HiddenFacet.class);
                if(facet == null) {
                    return true;
                }
                if (facet.where() != Where.REFERENCES_PARENT) {
                    return true;
                }
                final ObjectSpecification assocSpec = association.getSpecification();
                final boolean associationSpecIsOfParentSpec = parentSpec.isOfType(assocSpec);
                final boolean isVisible = !associationSpecIsOfParentSpec;
                return isVisible;
            }
        };
    }

    private ObjectAdapterPropertyColumn createObjectAdapterPropertyColumn(final ObjectAssociation property) {

        final NamedFacet facet = property.getFacet(NamedFacet.class);
        final boolean escaped = facet == null || facet.escaped();

        final String parentTypeName = property.getOnType().getSpecId().asString();
        final String describedAs = mapIfPresentElse(property.getFacet(DescribedAsFacet.class), 
                DescribedAsFacet::value, null);
        
        return new ObjectAdapterPropertyColumn(
                getModel().getType(), 
                Model.of(property.getName()), 
                property.getId(), 
                property.getId(), 
                escaped, 
                parentTypeName,
                describedAs);
    }



    @Override
    protected void onModelChanged() {
        buildGui();
    }

    @Override
    public Integer getCount() {
        final EntityCollectionModel model = getModel();
        return model.getCount();
    }



}<|MERGE_RESOLUTION|>--- conflicted
+++ resolved
@@ -183,9 +183,10 @@
             // the facet should always exist, in fact
             // just enough to ask for the metadata.
             // This will cause the current ObjectSpec to be updated as a side effect.
-<<<<<<< HEAD
-            final Grid grid = gridFacet.getGrid();
-            
+            final EntityModel entityModel = getModel().getEntityModel();
+            final ObjectAdapter objectAdapterIfAny = entityModel != null ? entityModel.getObject() : null;
+            final Grid grid = gridFacet.getGrid(objectAdapterIfAny);
+
             
             final Map<String, Integer> propertyIdOrderWithinGrid = new HashMap<>();
             grid.getAllPropertiesById().forEach((propertyId, __)->{
@@ -204,11 +205,6 @@
             
         } else {
             propertyIdComparator = null;
-=======
-            final EntityModel entityModel = getModel().getEntityModel();
-            final ObjectAdapter objectAdapterIfAny = entityModel != null ? entityModel.getObject() : null;
-            final Grid unused = gridFacet.getGrid(objectAdapterIfAny);
->>>>>>> 4573d5b5
         }
 
         final Where whereContext =
