--- conflicted
+++ resolved
@@ -165,6 +165,7 @@
         }
 
 
+
         // even if now invisible or unusable, we recalculate args and ensure compatible
         // (else can hit complicated edge cases with stale data when next re-enable/make visible)
         final ScalarModel model = getModel();
@@ -187,14 +188,7 @@
             if(pendingArg != null & scalarModel.hasChoices()) {
                 // make sure the object is one of the choices, else blank it out.
                 final List<ObjectAdapter> choices = scalarModel
-<<<<<<< HEAD
                             .getChoices(pendingArguments, getAuthenticationSession());
-                if(!choices.contains(pendingArg)) {
-                    scalarModel.setObject(null);
-                    scalarModel.setPending(null);
-                    actionArgumentModel.setObject(null);
-=======
-                            .getChoices(pendingArguments, getAuthenticationSession(), getDeploymentCategory());
 
                 if(pendingArg.isValue()) {
                     // we have to do this if the ObjectAdapters are value type (eg a string)
@@ -203,21 +197,20 @@
 
                     // it might not be necessary to have this special casing; we could probably use this code
                     // even for reference types
-                    final Object pendingValue = pendingArg.getObject();
-                    final List<Object> choiceValues = ObjectAdapter.Util.unwrap(choices);
+                    final Object pendingValue = pendingArg.getPojo();
+                    final List<Object> choiceValues = ObjectAdapter.Util.unwrapPojoList(choices);
                     if(!choiceValues.contains(pendingValue)) {
                         scalarModel.setObject(null);
                         scalarModel.setPending(null);
                         actionArgumentModel.setObject(null);
                     }
                 } else {
-                    if(!choices.contains(pendingArg)) {
-                        scalarModel.setObject(null);
-                        scalarModel.setPending(null);
-                        actionArgumentModel.setObject(null);
-                    }
-
->>>>>>> def8ba48
+                if(!choices.contains(pendingArg)) {
+                    scalarModel.setObject(null);
+                    scalarModel.setPending(null);
+                    actionArgumentModel.setObject(null);
+                }
+
                 }
 
             }
@@ -327,17 +320,7 @@
 
         final String disableReasonIfAny = scalarModel.whetherDisabled();
         if (disableReasonIfAny != null) {
-<<<<<<< HEAD
-            if(disableReasonIfAny.contains("Always disabled")) {
-=======
             if(disableReasonIfAny.contains(DisabledFacet.ALWAYS_DISABLED_REASON)) {
-                onInitializeWhenViewMode();
-            } else {
-                onInitializeWhenDisabled(disableReasonIfAny);
-            }
-        } else {
-            if (scalarModel.isViewMode()) {
->>>>>>> def8ba48
                 onInitializeWhenViewMode();
             } else {
                 onInitializeWhenDisabled(disableReasonIfAny.toString());
@@ -349,10 +332,7 @@
                 onInitializeWhenEnabled();
             }
         }
-<<<<<<< HEAD
         
-=======
->>>>>>> def8ba48
 
     }
 
@@ -780,6 +760,8 @@
     protected Component createInlinePromptComponent(
             final String id, final IModel<String> inlinePromptModel) {
         return new Label(id, inlinePromptModel) {
+            private static final long serialVersionUID = 1L;
+
             @Override protected void onComponentTag(final ComponentTag tag) {
                 super.onComponentTag(tag);
                 tag.put("tabindex","-1");
