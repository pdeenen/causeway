/*
 *  Licensed to the Apache Software Foundation (ASF) under one
 *  or more contributor license agreements.  See the NOTICE file
 *  distributed with this work for additional information
 *  regarding copyright ownership.  The ASF licenses this file
 *  to you under the Apache License, Version 2.0 (the
 *  "License"); you may not use this file except in compliance
 *  with the License.  You may obtain a copy of the License at
 *
 *        http://www.apache.org/licenses/LICENSE-2.0
 *
 *  Unless required by applicable law or agreed to in writing,
 *  software distributed under the License is distributed on an
 *  "AS IS" BASIS, WITHOUT WARRANTIES OR CONDITIONS OF ANY
 *  KIND, either express or implied.  See the License for the
 *  specific language governing permissions and limitations
 *  under the License.
 */

package org.apache.isis.viewer.wicket.ui.components.standalonecollection;

import java.util.List;

import org.apache.wicket.MarkupContainer;
import org.apache.wicket.markup.html.WebMarkupContainer;
import org.apache.wicket.markup.html.basic.Label;
import org.apache.wicket.model.Model;

import org.apache.isis.core.metamodel.spec.feature.ObjectAction;
import org.apache.isis.viewer.wicket.model.models.ActionModel;
import org.apache.isis.viewer.wicket.model.models.EntityCollectionModel;
import org.apache.isis.viewer.wicket.ui.ComponentFactory;
import org.apache.isis.viewer.wicket.ui.ComponentType;
import org.apache.isis.viewer.wicket.ui.app.registry.ComponentFactoryRegistry;
<<<<<<< HEAD
import org.apache.isis.viewer.wicket.ui.components.actionprompt.ActionPromptModalWindow;
=======
import org.apache.isis.viewer.wicket.ui.components.actionmenu.entityactions.AdditionalLinksPanel;
import org.apache.isis.viewer.wicket.ui.components.collection.bulk.BulkActionsHelper;
import org.apache.isis.viewer.wicket.ui.components.collection.bulk.BulkActionsLinkFactory;
import org.apache.isis.viewer.wicket.ui.components.collection.bulk.BulkActionsProvider;
>>>>>>> 4573d5b5
import org.apache.isis.viewer.wicket.ui.components.collection.count.CollectionCountProvider;
import org.apache.isis.viewer.wicket.ui.components.collection.selector.CollectionSelectorHelper;
import org.apache.isis.viewer.wicket.ui.components.collection.selector.CollectionSelectorPanel;
import org.apache.isis.viewer.wicket.ui.components.collection.selector.CollectionSelectorProvider;
import org.apache.isis.viewer.wicket.ui.panels.PanelAbstract;
import org.apache.isis.viewer.wicket.ui.util.Components;
import org.apache.isis.viewer.wicket.ui.util.CssClassAppender;

public class StandaloneCollectionPanel extends PanelAbstract<EntityCollectionModel>
<<<<<<< HEAD
implements CollectionCountProvider, CollectionSelectorProvider, ActionPromptProvider {
=======
        implements CollectionCountProvider, CollectionSelectorProvider, BulkActionsProvider {
>>>>>>> 4573d5b5

    private static final long serialVersionUID = 1L;

    private static final String ID_STANDALONE_COLLECTION = "standaloneCollection";
    private static final String ID_ACTION_NAME = "actionName";

<<<<<<< HEAD
    private static final String ID_ACTION_PROMPT_MODAL_WINDOW = "actionPromptModalWindow";
=======
    private static final String ID_ADDITIONAL_LINKS = "additionalLinks";
    private static final String ID_ADDITIONAL_LINK = "additionalLink";

>>>>>>> 4573d5b5
    private static final String ID_SELECTOR_DROPDOWN = "selectorDropdown";

    private final CollectionSelectorPanel selectorDropdownPanel;


    private MarkupContainer outerDiv = this;

    public StandaloneCollectionPanel(final String id, final EntityCollectionModel entityCollectionModel) {
        super(id, entityCollectionModel);

        outerDiv = new WebMarkupContainer(ID_STANDALONE_COLLECTION);

        addOrReplace(outerDiv);

        ActionModel actionModel = entityCollectionModel.getActionModelHint();
        ObjectAction action = actionModel.getActionMemento().getAction(entityCollectionModel.getSpecificationLoader());
        outerDiv.addOrReplace(new Label(StandaloneCollectionPanel.ID_ACTION_NAME, Model.of(action.getName())));

        CssClassAppender.appendCssClassTo(outerDiv,
                CssClassAppender.asCssStyle("isis-" + action.getOnType().getSpecId().asString().replace('.', '-') + "-" + action.getId()));
        CssClassAppender.appendCssClassTo(outerDiv,
                CssClassAppender.asCssStyle("isis-" + entityCollectionModel.getTypeOfSpecification().getSpecId().asString().replace('.','-')));

        // selector
        final CollectionSelectorHelper selectorHelper = new CollectionSelectorHelper(entityCollectionModel, getComponentFactoryRegistry());

        final List<ComponentFactory> componentFactories = selectorHelper.getComponentFactories();

        if (componentFactories.size() <= 1) {
            Components.permanentlyHide(outerDiv, ID_SELECTOR_DROPDOWN);
            this.selectorDropdownPanel = null;
        } else {
            CollectionSelectorPanel selectorDropdownPanel = new CollectionSelectorPanel(ID_SELECTOR_DROPDOWN, entityCollectionModel);

            final Model<ComponentFactory> componentFactoryModel = new Model<>();

            final String selected = selectorHelper.honourViewHintElseDefault(selectorDropdownPanel);
            ComponentFactory selectedComponentFactory = selectorHelper.find(selected);

            componentFactoryModel.setObject(selectedComponentFactory);

            outerDiv.setOutputMarkupId(true);
            outerDiv.addOrReplace(selectorDropdownPanel);

            this.selectorDropdownPanel = selectorDropdownPanel;
        }

        final ComponentFactoryRegistry componentFactoryRegistry = getComponentFactoryRegistry();
        componentFactoryRegistry.addOrReplaceComponent(outerDiv, ComponentType.COLLECTION_CONTENTS, entityCollectionModel);
    }

<<<<<<< HEAD
    // -- ActionPromptModalWindowProvider

    @Override
    public ActionPromptModalWindow getActionPrompt() {
        return actionPromptModalWindow;
    }

=======

    //region > BulkActionsProvider

    ObjectAdapterToggleboxColumn toggleboxColumn;

    @Override
    public ObjectAdapterToggleboxColumn getToggleboxColumn() {

        if (toggleboxColumn == null) {
            final List<ObjectAction> bulkActions = bulkActionsHelper.getBulkActions(getIsisSessionFactory());

            final EntityCollectionModel entityCollectionModel = getModel();
            if(bulkActions.isEmpty() || entityCollectionModel.isParented()) {
                return null;
            }

            toggleboxColumn = new ObjectAdapterToggleboxColumn();
            final OnSelectionHandler handler = new OnSelectionHandler() {

                private static final long serialVersionUID = 1L;

                @Override
                public void onSelected(
                        final Component context,
                        final ObjectAdapter selectedAdapter,
                        final AjaxRequestTarget ajaxRequestTarget) {
                    getModel().toggleSelectionOn(selectedAdapter);
                }

            };
            toggleboxColumn.setOnSelectionHandler(handler);
        }

        return toggleboxColumn;
    }

    @Override
    public void configureBulkActions(final ObjectAdapterToggleboxColumn toggleboxColumn) {

        if(additionalLinksAdded) {
            return;
        }
        final BulkActionsLinkFactory linkFactory =
                new BulkActionsLinkFactory(getModel(), toggleboxColumn);

        final List<ObjectAction> bulkActions = bulkActionsHelper.getBulkActions(getIsisSessionFactory());

        List<LinkAndLabel> linkAndLabels = Lists.transform(bulkActions, new Function<ObjectAction, LinkAndLabel>(){
            @Override
            public LinkAndLabel apply(ObjectAction objectAction) {
                return linkFactory.newLink(objectAction, ID_ADDITIONAL_LINK, null);
            }
        });

        AdditionalLinksPanel.addAdditionalLinks(
                outerDiv, ID_ADDITIONAL_LINKS, linkAndLabels, AdditionalLinksPanel.Style.INLINE_LIST);
        additionalLinksAdded = true;

    }

    //endregion

>>>>>>> 4573d5b5

    // -- CollectionSelectorProvider

    @Override
    public CollectionSelectorPanel getSelectorDropdownPanel() {
        return selectorDropdownPanel;
    }



    // -- CollectionCountProvider

    @Override
    public Integer getCount() {
        final EntityCollectionModel model = getModel();
        return model.getCount();
    }



}<|MERGE_RESOLUTION|>--- conflicted
+++ resolved
@@ -32,14 +32,6 @@
 import org.apache.isis.viewer.wicket.ui.ComponentFactory;
 import org.apache.isis.viewer.wicket.ui.ComponentType;
 import org.apache.isis.viewer.wicket.ui.app.registry.ComponentFactoryRegistry;
-<<<<<<< HEAD
-import org.apache.isis.viewer.wicket.ui.components.actionprompt.ActionPromptModalWindow;
-=======
-import org.apache.isis.viewer.wicket.ui.components.actionmenu.entityactions.AdditionalLinksPanel;
-import org.apache.isis.viewer.wicket.ui.components.collection.bulk.BulkActionsHelper;
-import org.apache.isis.viewer.wicket.ui.components.collection.bulk.BulkActionsLinkFactory;
-import org.apache.isis.viewer.wicket.ui.components.collection.bulk.BulkActionsProvider;
->>>>>>> 4573d5b5
 import org.apache.isis.viewer.wicket.ui.components.collection.count.CollectionCountProvider;
 import org.apache.isis.viewer.wicket.ui.components.collection.selector.CollectionSelectorHelper;
 import org.apache.isis.viewer.wicket.ui.components.collection.selector.CollectionSelectorPanel;
@@ -49,24 +41,13 @@
 import org.apache.isis.viewer.wicket.ui.util.CssClassAppender;
 
 public class StandaloneCollectionPanel extends PanelAbstract<EntityCollectionModel>
-<<<<<<< HEAD
-implements CollectionCountProvider, CollectionSelectorProvider, ActionPromptProvider {
-=======
-        implements CollectionCountProvider, CollectionSelectorProvider, BulkActionsProvider {
->>>>>>> 4573d5b5
+implements CollectionCountProvider, CollectionSelectorProvider {
 
     private static final long serialVersionUID = 1L;
 
     private static final String ID_STANDALONE_COLLECTION = "standaloneCollection";
     private static final String ID_ACTION_NAME = "actionName";
 
-<<<<<<< HEAD
-    private static final String ID_ACTION_PROMPT_MODAL_WINDOW = "actionPromptModalWindow";
-=======
-    private static final String ID_ADDITIONAL_LINKS = "additionalLinks";
-    private static final String ID_ADDITIONAL_LINK = "additionalLink";
-
->>>>>>> 4573d5b5
     private static final String ID_SELECTOR_DROPDOWN = "selectorDropdown";
 
     private final CollectionSelectorPanel selectorDropdownPanel;
@@ -118,78 +99,6 @@
         componentFactoryRegistry.addOrReplaceComponent(outerDiv, ComponentType.COLLECTION_CONTENTS, entityCollectionModel);
     }
 
-<<<<<<< HEAD
-    // -- ActionPromptModalWindowProvider
-
-    @Override
-    public ActionPromptModalWindow getActionPrompt() {
-        return actionPromptModalWindow;
-    }
-
-=======
-
-    //region > BulkActionsProvider
-
-    ObjectAdapterToggleboxColumn toggleboxColumn;
-
-    @Override
-    public ObjectAdapterToggleboxColumn getToggleboxColumn() {
-
-        if (toggleboxColumn == null) {
-            final List<ObjectAction> bulkActions = bulkActionsHelper.getBulkActions(getIsisSessionFactory());
-
-            final EntityCollectionModel entityCollectionModel = getModel();
-            if(bulkActions.isEmpty() || entityCollectionModel.isParented()) {
-                return null;
-            }
-
-            toggleboxColumn = new ObjectAdapterToggleboxColumn();
-            final OnSelectionHandler handler = new OnSelectionHandler() {
-
-                private static final long serialVersionUID = 1L;
-
-                @Override
-                public void onSelected(
-                        final Component context,
-                        final ObjectAdapter selectedAdapter,
-                        final AjaxRequestTarget ajaxRequestTarget) {
-                    getModel().toggleSelectionOn(selectedAdapter);
-                }
-
-            };
-            toggleboxColumn.setOnSelectionHandler(handler);
-        }
-
-        return toggleboxColumn;
-    }
-
-    @Override
-    public void configureBulkActions(final ObjectAdapterToggleboxColumn toggleboxColumn) {
-
-        if(additionalLinksAdded) {
-            return;
-        }
-        final BulkActionsLinkFactory linkFactory =
-                new BulkActionsLinkFactory(getModel(), toggleboxColumn);
-
-        final List<ObjectAction> bulkActions = bulkActionsHelper.getBulkActions(getIsisSessionFactory());
-
-        List<LinkAndLabel> linkAndLabels = Lists.transform(bulkActions, new Function<ObjectAction, LinkAndLabel>(){
-            @Override
-            public LinkAndLabel apply(ObjectAction objectAction) {
-                return linkFactory.newLink(objectAction, ID_ADDITIONAL_LINK, null);
-            }
-        });
-
-        AdditionalLinksPanel.addAdditionalLinks(
-                outerDiv, ID_ADDITIONAL_LINKS, linkAndLabels, AdditionalLinksPanel.Style.INLINE_LIST);
-        additionalLinksAdded = true;
-
-    }
-
-    //endregion
-
->>>>>>> 4573d5b5
 
     // -- CollectionSelectorProvider
 
