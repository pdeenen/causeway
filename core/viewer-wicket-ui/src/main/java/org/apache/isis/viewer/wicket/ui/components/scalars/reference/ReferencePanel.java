--- conflicted
+++ resolved
@@ -22,13 +22,10 @@
 import java.util.List;
 
 import com.google.common.collect.Lists;
-<<<<<<< HEAD
-=======
 import org.apache.wicket.ajax.AjaxRequestTarget;
 import org.wicketstuff.select2.ChoiceProvider;
 import org.wicketstuff.select2.Select2Choice;
 import org.wicketstuff.select2.Settings;
->>>>>>> 55763877
 
 import org.apache.wicket.AttributeModifier;
 import org.apache.wicket.Component;
@@ -543,11 +540,6 @@
         return getIsisSessionFactory().getConfiguration();
     }
 
-<<<<<<< HEAD
-
-
-
-=======
     /**
      * Repaints just the Select2 component
      *
@@ -557,5 +549,4 @@
     public void repaint(AjaxRequestTarget target) {
         target.add(select2Field);
     }
->>>>>>> 55763877
 }