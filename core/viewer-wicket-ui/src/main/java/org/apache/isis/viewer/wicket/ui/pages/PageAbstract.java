/*
 *  Licensed to the Apache Software Foundation (ASF) under one
 *  or more contributor license agreements.  See the NOTICE file
 *  distributed with this work for additional information
 *  regarding copyright ownership.  The ASF licenses this file
 *  to you under the Apache License, Version 2.0 (the
 *  "License"); you may not use this file except in compliance
 *  with the License.  You may obtain a copy of the License at
 *
 *        http://www.apache.org/licenses/LICENSE-2.0
 *
 *  Unless required by applicable law or agreed to in writing,
 *  software distributed under the License is distributed on an
 *  "AS IS" BASIS, WITHOUT WARRANTIES OR CONDITIONS OF ANY
 *  KIND, either express or implied.  See the License for the
 *  specific language governing permissions and limitations
 *  under the License.
 */

package org.apache.isis.viewer.wicket.ui.pages;

import java.util.Arrays;
import java.util.Collections;
import java.util.Iterator;
import java.util.List;
import java.util.Locale;
import java.util.stream.Stream;

import com.google.inject.name.Named;

import org.apache.wicket.Component;
import org.apache.wicket.MarkupContainer;
import org.apache.wicket.Page;
import org.apache.wicket.RestartResponseAtInterceptPageException;
import org.apache.wicket.behavior.Behavior;
import org.apache.wicket.devutils.debugbar.DebugBar;
import org.apache.wicket.devutils.debugbar.IDebugBarContributor;
import org.apache.wicket.devutils.debugbar.InspectorDebugPanel;
import org.apache.wicket.event.Broadcast;
import org.apache.wicket.markup.head.CssHeaderItem;
import org.apache.wicket.markup.head.CssReferenceHeaderItem;
import org.apache.wicket.markup.head.IHeaderResponse;
import org.apache.wicket.markup.head.JavaScriptHeaderItem;
import org.apache.wicket.markup.head.JavaScriptReferenceHeaderItem;
import org.apache.wicket.markup.head.OnDomReadyHeaderItem;
import org.apache.wicket.markup.head.PriorityHeaderItem;
import org.apache.wicket.markup.head.filter.HeaderResponseContainer;
import org.apache.wicket.markup.html.WebMarkupContainer;
import org.apache.wicket.markup.html.WebPage;
import org.apache.wicket.markup.html.basic.Label;
import org.apache.wicket.markup.html.panel.EmptyPanel;
import org.apache.wicket.model.IModel;
import org.apache.wicket.protocol.http.ClientProperties;
import org.apache.wicket.protocol.http.WebSession;
import org.apache.wicket.protocol.http.request.WebClientInfo;
import org.apache.wicket.request.mapper.parameter.PageParameters;
import org.apache.wicket.request.resource.CssResourceReference;
import org.apache.wicket.request.resource.JavaScriptResourceReference;
import org.apache.wicket.request.resource.PackageResource;
import org.apache.wicket.request.resource.ResourceReference;
import org.slf4j.Logger;
import org.slf4j.LoggerFactory;

import org.apache.isis.applib.services.exceprecog.ExceptionRecognizer;
import org.apache.isis.applib.services.exceprecog.ExceptionRecognizerComposite;
<<<<<<< HEAD
import org.apache.isis.config.IsisConfiguration;
=======
import org.apache.isis.core.commons.authentication.AuthenticationSession;
import org.apache.isis.core.commons.config.ConfigPropertyEnum;
import org.apache.isis.core.commons.config.IsisConfiguration;
>>>>>>> 3e208897
import org.apache.isis.core.metamodel.services.ServicesInjector;
import org.apache.isis.core.runtime.system.context.IsisContext;
import org.apache.isis.core.runtime.system.persistence.PersistenceSession;
import org.apache.isis.core.runtime.system.session.IsisSessionFactory;
import org.apache.isis.core.security.authentication.AuthenticationSession;
import org.apache.isis.viewer.wicket.model.common.PageParametersUtils;
import org.apache.isis.viewer.wicket.model.hints.IsisEnvelopeEvent;
import org.apache.isis.viewer.wicket.model.hints.IsisEventLetterAbstract;
import org.apache.isis.viewer.wicket.model.hints.UiHintContainer;
import org.apache.isis.viewer.wicket.model.models.ActionPrompt;
import org.apache.isis.viewer.wicket.model.models.ActionPromptProvider;
import org.apache.isis.viewer.wicket.model.models.BookmarkableModel;
import org.apache.isis.viewer.wicket.model.models.BookmarkedPagesModel;
import org.apache.isis.viewer.wicket.model.models.EntityModel;
import org.apache.isis.viewer.wicket.model.models.PageType;
import org.apache.isis.viewer.wicket.ui.ComponentFactory;
import org.apache.isis.viewer.wicket.ui.ComponentType;
import org.apache.isis.viewer.wicket.ui.DialogMode;
import org.apache.isis.viewer.wicket.ui.app.registry.ComponentFactoryRegistry;
import org.apache.isis.viewer.wicket.ui.app.registry.ComponentFactoryRegistryAccessor;
import org.apache.isis.viewer.wicket.ui.components.actionprompt.ActionPromptModalWindow;
import org.apache.isis.viewer.wicket.ui.components.actionpromptsb.ActionPromptSidebar;
import org.apache.isis.viewer.wicket.ui.components.bookmarkedpages.BookmarkedPagesPanel;
import org.apache.isis.viewer.wicket.ui.components.widgets.breadcrumbs.BreadcrumbPanel;
import org.apache.isis.viewer.wicket.ui.components.widgets.favicon.Favicon;
import org.apache.isis.viewer.wicket.ui.errors.ExceptionModel;
import org.apache.isis.viewer.wicket.ui.errors.JGrowlBehaviour;
import org.apache.isis.viewer.wicket.ui.util.CssClassAppender;

import de.agilecoders.wicket.core.Bootstrap;
import de.agilecoders.wicket.core.markup.html.references.BootlintHeaderItem;
import de.agilecoders.wicket.core.markup.html.references.BootstrapJavaScriptReference;
import de.agilecoders.wicket.core.settings.IBootstrapSettings;
import de.agilecoders.wicket.core.settings.ITheme;
import de.agilecoders.wicket.extensions.markup.html.bootstrap.icon.FontAwesomeCssReference;

/**
 * Convenience adapter for {@link WebPage}s built up using {@link ComponentType}s.
 */
public abstract class PageAbstract extends WebPage implements ActionPromptProvider {

    private static Logger LOG = LoggerFactory.getLogger(PageAbstract.class);

    private static final long serialVersionUID = 1L;
    
    public static final ConfigPropertyEnum<DialogMode> CONFIG_DIALOG_MODE =
            new ConfigPropertyEnum<>("isis.viewer.wicket.dialogMode", DialogMode.SIDEBAR);

    /**
     * @see <a href="http://github.com/brandonaaron/livequery">livequery</a>
     */
    private static final JavaScriptResourceReference JQUERY_LIVEQUERY_JS = new JavaScriptResourceReference(PageAbstract.class, "jquery.livequery.js");
    private static final JavaScriptResourceReference JQUERY_ISIS_WICKET_VIEWER_JS = new JavaScriptResourceReference(PageAbstract.class, "jquery.isis.wicket.viewer.js");

    private static final String LIVE_RELOAD_URL_KEY = "isis.viewer.wicket.liveReloadUrl";

    // not to be confused with the bootstrap theme...
    // is simply a CSS class derived from the application's name
    private static final String ID_THEME = "theme";

    private static final String ID_BOOKMARKED_PAGES = "bookmarks";

    private static final String ID_ACTION_PROMPT_MODAL_WINDOW = "actionPromptModalWindow";
<<<<<<< HEAD
=======
    private static final String ID_ACTION_PROMPT_SIDEBAR = "actionPromptSidebar";
>>>>>>> 3e208897

    private static final String ID_PAGE_TITLE = "pageTitle";

    private static final String ID_FAVICON = "favicon";

    public static final String ID_MENU_LINK = "menuLink";

    public static final String UIHINT_FOCUS = "focus";

    /**
     * This is a bit hacky, but best way I've found to pass an exception over to the WicketSignInPage
     * if there is a problem rendering this page.
     */
    public static ThreadLocal<ExceptionModel> EXCEPTION = new ThreadLocal<>();

    private final List<ComponentType> childComponentIds;

    @com.google.inject.Inject
    @Named("applicationName")
    private String applicationName;

    @com.google.inject.Inject(optional = true)
    @Named("applicationCss")
    private String applicationCss;
<<<<<<< HEAD

    /**
     * {@link com.google.inject.Inject Inject}ed when {@link #init() initialized}.
     *///
=======
    
>>>>>>> 3e208897
    @com.google.inject.Inject(optional = true)
    @Named("applicationJs")
    private String applicationJs;

    @com.google.inject.Inject
    private PageClassRegistry pageClassRegistry;


    /**
     * Top-level &lt;div&gt; to which all content is added.
     *
     * <p>
     *     Has <code>protected</code> visibility so that subclasses can also add directly to this div.
     * </p>
     */
    protected MarkupContainer themeDiv;

    public PageAbstract(
            final PageParameters pageParameters,
            final String title,
            final ComponentType... childComponentIds) {
        super(pageParameters);

        try {
            // for breadcrumbs support
            getSession().bind();

            setTitle(title);

            add(new Favicon(ID_FAVICON));

            themeDiv = new WebMarkupContainer(ID_THEME);
            add(themeDiv);
            if(applicationName != null) {
                themeDiv.add(new CssClassAppender(CssClassAppender.asCssStyle(applicationName)));
            }

            boolean devUtilitiesEnabled = getApplication().getDebugSettings().isDevelopmentUtilitiesEnabled();
            Component debugBar = devUtilitiesEnabled
                    ? newDebugBar("debugBar")
                            : new EmptyPanel("debugBar").setVisible(false);
                    add(debugBar);

                    MarkupContainer header = createPageHeader("header");
                    themeDiv.add(header);

                    MarkupContainer footer = createPageFooter("footer");
                    themeDiv.add(footer);

<<<<<<< HEAD
                    addActionPromptModalWindow(themeDiv);
=======
            addActionPromptModalWindow(themeDiv);
            addActionPromptSidebar(themeDiv);
>>>>>>> 3e208897

                    this.childComponentIds = Collections.unmodifiableList(Arrays.asList(childComponentIds));

                    // ensure that all collected JavaScript contributions are loaded at the page footer
                    add(new HeaderResponseContainer("footerJS", "footerJS"));

        } catch(final RuntimeException ex) {

            LOG.error("Failed to construct page, going back to sign in page", ex);

            // REVIEW: similar code in WebRequestCycleForIsis
            final Stream<ExceptionRecognizer> exceptionRecognizers = getServicesInjector()
                    .streamServices(ExceptionRecognizer.class);
            final String recognizedMessageIfAny = new ExceptionRecognizerComposite(exceptionRecognizers).recognize(ex);
            final ExceptionModel exceptionModel = ExceptionModel.create(recognizedMessageIfAny, ex);

            getSession().invalidate();
            getSession().clear();

            // for the WicketSignInPage to render
            EXCEPTION.set(exceptionModel);

            throw new RestartResponseAtInterceptPageException(getSignInPage());
        }
    }

    protected DebugBar newDebugBar(final String id) {
        final DebugBar debugBar = new DebugBar(id);
        final List<IDebugBarContributor> contributors = DebugBar.getContributors(getApplication());
        for (Iterator<IDebugBarContributor> iterator = contributors.iterator(); iterator.hasNext(); ) {
            final IDebugBarContributor contributor = iterator.next();
            // the InspectorDebug invokes load on every model found.
            // for ActionModels this has the rather unfortunate effect of invoking them!
            // https://issues.apache.org/jira/browse/ISIS-1622 raised to refactor and then reinstate this
            if(contributor == InspectorDebugPanel.DEBUG_BAR_CONTRIB) {
                iterator.remove();
            }
        }
        return debugBar;
    }


    /**
     * Creates the component that should be used as a page header/navigation bar
     *
     * @param id The component id
     * @return The container that should be used as a page header/navigation bar
     */
    protected MarkupContainer createPageHeader(final String id) {
        Component header = getComponentFactoryRegistry().createComponent(ComponentType.HEADER, id, null);
        return (MarkupContainer) header;
    }

    /**
     * Creates the component that should be used as a page header/navigation bar
     *
     * @param id The component id
     * @return The container that should be used as a page header/navigation bar
     */
    protected MarkupContainer createPageFooter(final String id) {
        Component footer = getComponentFactoryRegistry().createComponent(ComponentType.FOOTER, id, null);
        return (MarkupContainer) footer;
    }


    protected void setTitle(final String title) {
        addOrReplace(new Label(ID_PAGE_TITLE, title != null? title: applicationName));
    }

    private Class<? extends Page> getSignInPage() {
        return pageClassRegistry.getPageClass(PageType.SIGN_IN);
    }

    @Override
    public void renderHead(final IHeaderResponse response) {

        super.renderHead(response);

        response.render(new PriorityHeaderItem(JavaScriptHeaderItem.forReference(getApplication().getJavaScriptLibrarySettings().getJQueryReference())));
        response.render(new PriorityHeaderItem(JavaScriptHeaderItem.forReference(BootstrapJavaScriptReference.instance())));

        response.render(CssHeaderItem.forReference(FontAwesomeCssReference.instance()));
        response.render(CssHeaderItem.forReference(new BootstrapOverridesCssResourceReference()));
        response.render(CssHeaderItem.forReference(new SidebarCssResourceReference()));
        contributeThemeSpecificOverrides(response);

        response.render(JavaScriptReferenceHeaderItem.forReference(JQUERY_LIVEQUERY_JS));
        response.render(JavaScriptReferenceHeaderItem.forReference(JQUERY_ISIS_WICKET_VIEWER_JS));

        final JGrowlBehaviour jGrowlBehaviour = new JGrowlBehaviour();
        jGrowlBehaviour.renderFeedbackMessages(response);

        if(applicationCss != null) {
            response.render(CssReferenceHeaderItem.forUrl(applicationCss));
        }
        if(applicationJs != null) {
            response.render(JavaScriptReferenceHeaderItem.forUrl(applicationJs));
        }

        String liveReloadUrl = getConfiguration().getString(LIVE_RELOAD_URL_KEY);
        if(liveReloadUrl != null) {
            response.render(JavaScriptReferenceHeaderItem.forUrl(liveReloadUrl));
        }
        if(isModernBrowser()) {
            addBootLint(response);
        }

        String markupId = null;
        UiHintContainer hintContainer = getUiHintContainerIfAny();
        if(hintContainer != null) {
            String path = hintContainer.getHint(getPage(), PageAbstract.UIHINT_FOCUS);
            if(path != null) {
                Component childComponent = get(path);
                if(childComponent != null) {
                    markupId = childComponent.getMarkupId();
                }

            }
        }
        String javaScript = markupId != null
                ? String.format("Wicket.Event.publish(Isis.Topic.FOCUS_FIRST_PROPERTY, '%s')", markupId)
                        : "Wicket.Event.publish(Isis.Topic.FOCUS_FIRST_PROPERTY)";

                response.render(OnDomReadyHeaderItem.forScript(javaScript));

    }

    protected UiHintContainer getUiHintContainerIfAny() {
        return null;
    }

    private void addBootLint(final IHeaderResponse response) {
        // rather than using the default BootlintHeaderItem.INSTANCE;
        // this allows us to assign 'form-control' class to an <a> (for x-editable styling)
        response.render(new BootlintHeaderItem("bootlint.showLintReportForCurrentDocument(['E042'], {'problemFree': false});"));
    }

    private boolean isModernBrowser() {
        return !isIePre9();
    }

    private boolean isIePre9() {
        final WebClientInfo clientInfo = WebSession.get().getClientInfo();
        final ClientProperties properties = clientInfo.getProperties();
        if (properties.isBrowserInternetExplorer())
            if (properties.getBrowserVersionMajor() < 9)
                return true;
        return false;
    }

    /**
     * Contributes theme specific Bootstrap CSS overrides if there is such resource
     *
     * @param response The header response to contribute to
     */
    private void contributeThemeSpecificOverrides(final IHeaderResponse response) {
        final IBootstrapSettings bootstrapSettings = Bootstrap.getSettings(getApplication());
        final ITheme activeTheme = bootstrapSettings.getActiveThemeProvider().getActiveTheme();
        final String name = activeTheme.name().toLowerCase(Locale.ENGLISH);
        final String themeSpecificOverride = "bootstrap-overrides-" + name + ".css";
        final ResourceReference.Key themeSpecificOverrideKey = new ResourceReference.Key(PageAbstract.class.getName(), themeSpecificOverride, null, null, null);
        if (PackageResource.exists(themeSpecificOverrideKey)) {
            response.render(CssHeaderItem.forReference(new CssResourceReference(themeSpecificOverrideKey)));
        }
    }

    /**
     * As provided in the {@link #PageAbstract(org.apache.wicket.request.mapper.parameter.PageParameters, String, org.apache.isis.viewer.wicket.ui.ComponentType...)} constructor}.
     *
     * <p>
     * This superclass doesn't do anything with this property directly, but
     * requiring it to be provided enforces standardization of the
     * implementation of the subclasses.
     */
    public List<ComponentType> getChildModelTypes() {
        return childComponentIds;
    }

    /**
     * For subclasses to call.
     *
     * <p>
     * Should be called in the subclass' constructor.
     *
     * @param model
     *            - used to find the best matching {@link ComponentFactory} to
     *            render the model.
     */
    protected void addChildComponents(final MarkupContainer container, final IModel<?> model) {
        for (final ComponentType componentType : getChildModelTypes()) {
            addComponent(container, componentType, model);
        }
    }

    private void addComponent(final MarkupContainer container, final ComponentType componentType, final IModel<?> model) {
        getComponentFactoryRegistry().addOrReplaceComponent(container, componentType, model);
    }


    ////////////////////////////////////////////////////////////////
    // bookmarked pages
    ////////////////////////////////////////////////////////////////

    /**
     * Convenience for subclasses
     */
    protected void addBookmarkedPages(final MarkupContainer container) {
        boolean showBookmarks = isShowBookmarks();
        Component bookmarks = showBookmarks
                ? getComponentFactoryRegistry().createComponent(ComponentType.BOOKMARKED_PAGES, ID_BOOKMARKED_PAGES, getBookmarkedPagesModel())
                        : new EmptyPanel(ID_BOOKMARKED_PAGES).setVisible(false);
                container.add(bookmarks);

                bookmarks.add(new Behavior() {
                    @Override
                    public void onConfigure(Component component) {
                        super.onConfigure(component);

                        PageParameters parameters = getPageParameters();
                        component.setVisible(parameters.get(PageParametersUtils.ISIS_NO_HEADER_PARAMETER_NAME).isNull());
                    }
                });
    }

    private boolean isShowBookmarks() {
        return getConfiguration() .getBoolean(
                BookmarkedPagesPanel.SHOW_BOOKMARKS_KEY, BookmarkedPagesPanel.SHOW_BOOKMARKS_DEFAULT);
    }

    protected boolean isShowBreadcrumbs() {
        return getConfiguration() .getBoolean(
                BreadcrumbPanel.SHOW_BREADCRUMBS_KEY, BreadcrumbPanel.SHOW_BREADCRUMBS_DEFAULT);
    }

    protected void bookmarkPageIfShown(final BookmarkableModel<?> model) {
        if(!isShowBookmarks()) {
            // no need...
            return;
        }
        getBookmarkedPagesModel().bookmarkPage(model);
    }

    protected void removeAnyBookmark(final EntityModel model) {
        getBookmarkedPagesModel().remove(model);
    }

    private BookmarkedPagesModel getBookmarkedPagesModel() {
        final BookmarkedPagesModelProvider session = (BookmarkedPagesModelProvider) getSession();
        return session.getBookmarkedPagesModel();
    }



    // ///////////////////////////////////////////////////////////////////
    // ActionPromptModalWindowProvider
    // ///////////////////////////////////////////////////////////////////

    private ActionPromptModalWindow actionPromptModalWindow;
    private ActionPromptSidebar actionPromptSidebar;

    @Override
    public ActionPrompt getActionPrompt() {
        final DialogMode dialogMode = CONFIG_DIALOG_MODE.from(getConfiguration());
        switch (dialogMode) {
            case SIDEBAR:
                return actionPromptSidebar;
            case MODAL:
            default:
                return actionPromptModalWindow;
        }
    }

    private void addActionPromptModalWindow(final MarkupContainer parent) {
        actionPromptModalWindow = ActionPromptModalWindow.newModalWindow(ID_ACTION_PROMPT_MODAL_WINDOW);
        parent.addOrReplace(actionPromptModalWindow);
    }

<<<<<<< HEAD
=======
    private void addActionPromptSidebar(final MarkupContainer parent) {
        actionPromptSidebar = ActionPromptSidebar.newSidebar(ID_ACTION_PROMPT_SIDEBAR);
        parent.addOrReplace(actionPromptSidebar);
    }

>>>>>>> 3e208897

    // ///////////////////////////////////////////////////////////////////
    // UI Hint
    // ///////////////////////////////////////////////////////////////////

    /**
     * Propagates all {@link org.apache.isis.viewer.wicket.model.hints.IsisEventLetterAbstract letter} events down to
     * all child components, wrapped in an {@link org.apache.isis.viewer.wicket.model.hints.IsisEnvelopeEvent envelope} event.
     */
    @Override
    public void onEvent(final org.apache.wicket.event.IEvent<?> event) {
        final Object payload = event.getPayload();
        if(payload instanceof IsisEventLetterAbstract) {
            final IsisEventLetterAbstract letter = (IsisEventLetterAbstract)payload;
            final IsisEnvelopeEvent broadcastEv = new IsisEnvelopeEvent(letter);
            send(this, Broadcast.BREADTH, broadcastEv);
        }
    }



    // -- getComponentFactoryRegistry (Convenience)
    protected ComponentFactoryRegistry getComponentFactoryRegistry() {
        final ComponentFactoryRegistryAccessor cfra = (ComponentFactoryRegistryAccessor) getApplication();
        return cfra.getComponentFactoryRegistry();
    }



    // -- injected (application-scope)

    // REVIEW: can't inject because not serializable.
    protected IsisSessionFactory getIsisSessionFactory() {
        return IsisContext.getSessionFactory();
    }

    protected IsisConfiguration getConfiguration() {
        return getIsisSessionFactory().getConfiguration();
    }

    protected ServicesInjector getServicesInjector() {
        return getIsisSessionFactory().getServicesInjector();
    }



    // -- derived from injected components (session-scope)

    protected PersistenceSession getPersistenceSession() {
        return getIsisSessionFactory().getCurrentSession().getPersistenceSession();
    }

    protected AuthenticationSession getAuthenticationSession() {
        return getIsisSessionFactory().getCurrentSession().getAuthenticationSession();
    }




}<|MERGE_RESOLUTION|>--- conflicted
+++ resolved
@@ -63,13 +63,8 @@
 
 import org.apache.isis.applib.services.exceprecog.ExceptionRecognizer;
 import org.apache.isis.applib.services.exceprecog.ExceptionRecognizerComposite;
-<<<<<<< HEAD
 import org.apache.isis.config.IsisConfiguration;
-=======
-import org.apache.isis.core.commons.authentication.AuthenticationSession;
-import org.apache.isis.core.commons.config.ConfigPropertyEnum;
-import org.apache.isis.core.commons.config.IsisConfiguration;
->>>>>>> 3e208897
+import org.apache.isis.config.property.ConfigPropertyEnum;
 import org.apache.isis.core.metamodel.services.ServicesInjector;
 import org.apache.isis.core.runtime.system.context.IsisContext;
 import org.apache.isis.core.runtime.system.persistence.PersistenceSession;
@@ -133,10 +128,7 @@
     private static final String ID_BOOKMARKED_PAGES = "bookmarks";
 
     private static final String ID_ACTION_PROMPT_MODAL_WINDOW = "actionPromptModalWindow";
-<<<<<<< HEAD
-=======
     private static final String ID_ACTION_PROMPT_SIDEBAR = "actionPromptSidebar";
->>>>>>> 3e208897
 
     private static final String ID_PAGE_TITLE = "pageTitle";
 
@@ -161,14 +153,6 @@
     @com.google.inject.Inject(optional = true)
     @Named("applicationCss")
     private String applicationCss;
-<<<<<<< HEAD
-
-    /**
-     * {@link com.google.inject.Inject Inject}ed when {@link #init() initialized}.
-     *///
-=======
-    
->>>>>>> 3e208897
     @com.google.inject.Inject(optional = true)
     @Named("applicationJs")
     private String applicationJs;
@@ -212,23 +196,19 @@
                             : new EmptyPanel("debugBar").setVisible(false);
                     add(debugBar);
 
-                    MarkupContainer header = createPageHeader("header");
-                    themeDiv.add(header);
-
-                    MarkupContainer footer = createPageFooter("footer");
-                    themeDiv.add(footer);
-
-<<<<<<< HEAD
-                    addActionPromptModalWindow(themeDiv);
-=======
+            MarkupContainer header = createPageHeader("header");
+            themeDiv.add(header);
+
+            MarkupContainer footer = createPageFooter("footer");
+            themeDiv.add(footer);
+
             addActionPromptModalWindow(themeDiv);
             addActionPromptSidebar(themeDiv);
->>>>>>> 3e208897
-
-                    this.childComponentIds = Collections.unmodifiableList(Arrays.asList(childComponentIds));
-
-                    // ensure that all collected JavaScript contributions are loaded at the page footer
-                    add(new HeaderResponseContainer("footerJS", "footerJS"));
+
+            this.childComponentIds = Collections.unmodifiableList(Arrays.asList(childComponentIds));
+
+            // ensure that all collected JavaScript contributions are loaded at the page footer
+            add(new HeaderResponseContainer("footerJS", "footerJS"));
 
         } catch(final RuntimeException ex) {
 
@@ -501,14 +481,11 @@
         parent.addOrReplace(actionPromptModalWindow);
     }
 
-<<<<<<< HEAD
-=======
     private void addActionPromptSidebar(final MarkupContainer parent) {
         actionPromptSidebar = ActionPromptSidebar.newSidebar(ID_ACTION_PROMPT_SIDEBAR);
         parent.addOrReplace(actionPromptSidebar);
     }
 
->>>>>>> 3e208897
 
     // ///////////////////////////////////////////////////////////////////
     // UI Hint
