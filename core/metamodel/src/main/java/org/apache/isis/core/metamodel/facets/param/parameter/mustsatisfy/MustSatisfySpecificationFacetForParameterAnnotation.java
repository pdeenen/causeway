/*
 *  Licensed to the Apache Software Foundation (ASF) under one
 *  or more contributor license agreements.  See the NOTICE file
 *  distributed with this work for additional information
 *  regarding copyright ownership.  The ASF licenses this file
 *  to you under the Apache License, Version 2.0 (the
 *  "License"); you may not use this file except in compliance
 *  with the License.  You may obtain a copy of the License at
 *
 *        http://www.apache.org/licenses/LICENSE-2.0
 *
 *  Unless required by applicable law or agreed to in writing,
 *  software distributed under the License is distributed on an
 *  "AS IS" BASIS, WITHOUT WARRANTIES OR CONDITIONS OF ANY
 *  KIND, either express or implied.  See the License for the
 *  specific language governing permissions and limitations
 *  under the License.
 */

package org.apache.isis.core.metamodel.facets.param.parameter.mustsatisfy;

import java.util.Arrays;
import java.util.List;
<<<<<<< HEAD
import java.util.Objects;
import java.util.stream.Collectors;
=======
>>>>>>> 392d475a

import org.apache.isis.applib.annotation.Parameter;
import org.apache.isis.applib.spec.Specification;
import org.apache.isis.core.metamodel.facetapi.Facet;
import org.apache.isis.core.metamodel.facetapi.FacetHolder;
import org.apache.isis.core.metamodel.facets.objectvalue.mustsatisfyspec.MustSatisfySpecificationFacetAbstract;
import org.apache.isis.core.metamodel.services.ServicesInjector;

public class MustSatisfySpecificationFacetForParameterAnnotation extends MustSatisfySpecificationFacetAbstract {

    public static Facet create(
            final List<Parameter> parameters,
            final FacetHolder holder,
            final ServicesInjector servicesInjector) {

<<<<<<< HEAD
        List<Specification> specifications = parameters.stream()
                .map(Parameter::mustSatisfy)
                .flatMap(classes ->
                        Arrays.stream(classes)
                                .map(MustSatisfySpecificationFacetAbstract::newSpecificationElseNull)
                                .filter(Objects::nonNull)
                )
                .filter(Objects::nonNull)
                .collect(Collectors.toList());
        return specifications.size() > 0
                ? new MustSatisfySpecificationFacetForParameterAnnotation(specifications, holder, servicesInjector)
                : null;
=======
        if (parameter == null) {
            return null;
        }

        final Class<?>[] values = parameter.mustSatisfy();
        final List<Specification> specifications = specificationsFor(values);
        return specifications.size() > 0 ? new MustSatisfySpecificationFacetForParameterAnnotation(specifications, holder, servicesInjector) : null;
>>>>>>> 392d475a
    }

    private MustSatisfySpecificationFacetForParameterAnnotation(
            final List<Specification> specifications,
            final FacetHolder holder,
            final ServicesInjector servicesInjector) {
        super(specifications, holder, servicesInjector);
    }

}<|MERGE_RESOLUTION|>--- conflicted
+++ resolved
@@ -21,11 +21,8 @@
 
 import java.util.Arrays;
 import java.util.List;
-<<<<<<< HEAD
 import java.util.Objects;
 import java.util.stream.Collectors;
-=======
->>>>>>> 392d475a
 
 import org.apache.isis.applib.annotation.Parameter;
 import org.apache.isis.applib.spec.Specification;
@@ -41,7 +38,6 @@
             final FacetHolder holder,
             final ServicesInjector servicesInjector) {
 
-<<<<<<< HEAD
         List<Specification> specifications = parameters.stream()
                 .map(Parameter::mustSatisfy)
                 .flatMap(classes ->
@@ -49,20 +45,10 @@
                                 .map(MustSatisfySpecificationFacetAbstract::newSpecificationElseNull)
                                 .filter(Objects::nonNull)
                 )
-                .filter(Objects::nonNull)
                 .collect(Collectors.toList());
         return specifications.size() > 0
                 ? new MustSatisfySpecificationFacetForParameterAnnotation(specifications, holder, servicesInjector)
                 : null;
-=======
-        if (parameter == null) {
-            return null;
-        }
-
-        final Class<?>[] values = parameter.mustSatisfy();
-        final List<Specification> specifications = specificationsFor(values);
-        return specifications.size() > 0 ? new MustSatisfySpecificationFacetForParameterAnnotation(specifications, holder, servicesInjector) : null;
->>>>>>> 392d475a
     }
 
     private MustSatisfySpecificationFacetForParameterAnnotation(
