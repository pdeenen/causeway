/*
 *  Licensed to the Apache Software Foundation (ASF) under one
 *  or more contributor license agreements.  See the NOTICE file
 *  distributed with this work for additional information
 *  regarding copyright ownership.  The ASF licenses this file
 *  to you under the Apache License, Version 2.0 (the
 *  "License"); you may not use this file except in compliance
 *  with the License.  You may obtain a copy of the License at
 *
 *        http://www.apache.org/licenses/LICENSE-2.0
 *
 *  Unless required by applicable law or agreed to in writing,
 *  software distributed under the License is distributed on an
 *  "AS IS" BASIS, WITHOUT WARRANTIES OR CONDITIONS OF ANY
 *  KIND, either express or implied.  See the License for the
 *  specific language governing permissions and limitations
 *  under the License.
 */

package org.apache.isis.core.metamodel.specloader;

import java.util.Collection;
import java.util.Collections;
import java.util.List;
import java.util.Map;

<<<<<<< HEAD
import org.apache.isis.commons.internal.collections._Maps;
=======
import com.google.common.collect.Lists;
import com.google.common.collect.Maps;

>>>>>>> 3e208897
import org.apache.isis.core.metamodel.facets.object.objectspecid.ObjectSpecIdFacet;
import org.apache.isis.core.metamodel.spec.ObjectSpecId;
import org.apache.isis.core.metamodel.spec.ObjectSpecification;

/**
 * This is populated in two parts.
 *
 * Initially the <tt>specByClassName</tt> map is populated using {@link #cache(String, ObjectSpecification)}.
 * This allows {@link #allSpecifications()} to return a list of specs.
 * Later on, {@link #init()} called which populates #classNameBySpecId.
 *
 * Attempting to call {@link #getByObjectType(ObjectSpecId)} before {@link #init() initialisation} will result in an
 * {@link IllegalStateException}.
 *
 */
class SpecificationCacheDefault {

<<<<<<< HEAD
    private final Map<String, ObjectSpecification> specByClassName = _Maps.newHashMap();
=======
    private final Map<String, ObjectSpecification> specByClassName = Maps.newHashMap();
>>>>>>> 3e208897
    private Map<ObjectSpecId, String> classNameBySpecId;

    public ObjectSpecification get(final String className) {
        return specByClassName.get(className);
    }

    public void cache(final String className, final ObjectSpecification spec) {
        specByClassName.put(className, spec);
        recache(spec);
    }


    public void clear() {
        specByClassName.clear();
    }

    public Collection<ObjectSpecification> allSpecifications() {
        return Collections.unmodifiableCollection(specByClassName.values());
    }

    public ObjectSpecification getByObjectType(final ObjectSpecId objectSpecID) {
        if (!isInitialized()) {
            throw new IllegalStateException("SpecificationCache by object type has not yet been initialized");
        }
        final String className = classNameBySpecId.get(objectSpecID);
        return className != null ? specByClassName.get(className) : null;
    }

    synchronized void init() {
<<<<<<< HEAD
        final Collection<ObjectSpecification> objectSpecifications = allSpecifications();
        final Map<ObjectSpecId, ObjectSpecification> specById = _Maps.newHashMap();
        for (final ObjectSpecification objSpec : objectSpecifications) {
            final ObjectSpecId objectSpecId = objSpec.getSpecId();
            if (objectSpecId == null) {
                continue;
=======
        final Map<ObjectSpecId, ObjectSpecification> specById = Maps.newHashMap();

        final List<ObjectSpecification> cachedSpecifications = Lists.newArrayList();
        while(true) {
            final Collection<ObjectSpecification> newSpecifications = Lists.newArrayList(allSpecifications());
            newSpecifications.removeAll(cachedSpecifications);
            if(newSpecifications.isEmpty()) {
                break;
>>>>>>> 3e208897
            }
            for (final ObjectSpecification objSpec : newSpecifications) {
                final ObjectSpecId objectSpecId = objSpec.getSpecId();
                if (objectSpecId == null) {
                    continue;
                }
                specById.put(objectSpecId, objSpec);
            }
            cachedSpecifications.addAll(newSpecifications);
        }

        internalInit(specById);
    }

    void internalInit(final Map<ObjectSpecId, ObjectSpecification> specById) {
        final Map<ObjectSpecId, String> classNameBySpecId = _Maps.newHashMap();
        final Map<String, ObjectSpecification> specByClassName = _Maps.newHashMap();

        for (ObjectSpecId objectSpecId : specById.keySet()) {
            final ObjectSpecification objectSpec = specById.get(objectSpecId);
            final String className = objectSpec.getCorrespondingClass().getName();
            classNameBySpecId.put(objectSpecId, className);
            specByClassName.put(className, objectSpec);
        }
        this.classNameBySpecId = classNameBySpecId;
        this.specByClassName.clear();
        this.specByClassName.putAll(specByClassName);
    }

    public ObjectSpecification remove(String typeName) {
        ObjectSpecification removed = specByClassName.remove(typeName);
        if(removed != null) {
            if(removed.containsDoOpFacet(ObjectSpecIdFacet.class)) {
                // umm.  It turns out that anonymous inner classes (eg org.estatio.dom.WithTitleGetter$ToString$1)
                // don't have an ObjectSpecId; hence the guard.
                ObjectSpecId specId = removed.getSpecId();
                classNameBySpecId.remove(specId);
            }
        }
        return removed;
    }

    /**
     * @param spec
     */
    public void recache(ObjectSpecification spec) {
        if(!isInitialized()) {
            // JRebel plugin might call this before we are actually up and running;
            // just ignore.
            return;
        }
        if(!spec.containsDoOpFacet(ObjectSpecIdFacet.class)) {
            return;
        }
        classNameBySpecId.put(spec.getSpecId(), spec.getCorrespondingClass().getName());
    }

    boolean isInitialized() {
        return classNameBySpecId != null;
    }

}<|MERGE_RESOLUTION|>--- conflicted
+++ resolved
@@ -24,16 +24,12 @@
 import java.util.List;
 import java.util.Map;
 
-<<<<<<< HEAD
+import org.apache.isis.commons.internal.collections._Lists;
 import org.apache.isis.commons.internal.collections._Maps;
-=======
-import com.google.common.collect.Lists;
-import com.google.common.collect.Maps;
-
->>>>>>> 3e208897
 import org.apache.isis.core.metamodel.facets.object.objectspecid.ObjectSpecIdFacet;
 import org.apache.isis.core.metamodel.spec.ObjectSpecId;
 import org.apache.isis.core.metamodel.spec.ObjectSpecification;
+
 
 /**
  * This is populated in two parts.
@@ -48,11 +44,7 @@
  */
 class SpecificationCacheDefault {
 
-<<<<<<< HEAD
     private final Map<String, ObjectSpecification> specByClassName = _Maps.newHashMap();
-=======
-    private final Map<String, ObjectSpecification> specByClassName = Maps.newHashMap();
->>>>>>> 3e208897
     private Map<ObjectSpecId, String> classNameBySpecId;
 
     public ObjectSpecification get(final String className) {
@@ -82,23 +74,14 @@
     }
 
     synchronized void init() {
-<<<<<<< HEAD
-        final Collection<ObjectSpecification> objectSpecifications = allSpecifications();
         final Map<ObjectSpecId, ObjectSpecification> specById = _Maps.newHashMap();
-        for (final ObjectSpecification objSpec : objectSpecifications) {
-            final ObjectSpecId objectSpecId = objSpec.getSpecId();
-            if (objectSpecId == null) {
-                continue;
-=======
-        final Map<ObjectSpecId, ObjectSpecification> specById = Maps.newHashMap();
 
-        final List<ObjectSpecification> cachedSpecifications = Lists.newArrayList();
+        final List<ObjectSpecification> cachedSpecifications = _Lists.newArrayList();
         while(true) {
-            final Collection<ObjectSpecification> newSpecifications = Lists.newArrayList(allSpecifications());
+            final Collection<ObjectSpecification> newSpecifications = _Lists.newArrayList(allSpecifications());
             newSpecifications.removeAll(cachedSpecifications);
             if(newSpecifications.isEmpty()) {
                 break;
->>>>>>> 3e208897
             }
             for (final ObjectSpecification objSpec : newSpecifications) {
                 final ObjectSpecId objectSpecId = objSpec.getSpecId();
