--- conflicted
+++ resolved
@@ -143,10 +143,6 @@
             final ObjectAdapter[] pendingArguments,
             final InteractionInitiatedBy interactionInitiatedBy);
 
-<<<<<<< HEAD
-
-=======
->>>>>>> e9b0a63e
     /**
      * Whether proposed value for this parameter is valid.
      *
@@ -160,23 +156,7 @@
             final Object proposedValue,
             final InteractionInitiatedBy interactionInitiatedBy);
 
-<<<<<<< HEAD
-
-=======
-    public static class Filters {
-        private Filters(){}
-        
-        /**
-         * Filters only parameters that are for objects (ie 1:1 associations)
-         */
-        public static final Filter<ObjectActionParameter> PARAMETER_ASSOCIATIONS = new Filter<ObjectActionParameter>() {
-            @Override
-            public boolean accept(final ObjectActionParameter parameter) {
-                return parameter.getSpecification().isNotCollection();
-            }
-        };
-    }
->>>>>>> e9b0a63e
+
     public static class Functions {
         public static final Function<ObjectActionParameter, String> GET_NAME =
                 ObjectActionParameter::getName;
