/*
 *  Licensed to the Apache Software Foundation (ASF) under one
 *  or more contributor license agreements.  See the NOTICE file
 *  distributed with this work for additional information
 *  regarding copyright ownership.  The ASF licenses this file
 *  to you under the Apache License, Version 2.0 (the
 *  "License"); you may not use this file except in compliance
 *  with the License.  You may obtain a copy of the License at
 *
 *        http://www.apache.org/licenses/LICENSE-2.0
 *
 *  Unless required by applicable law or agreed to in writing,
 *  software distributed under the License is distributed on an
 *  "AS IS" BASIS, WITHOUT WARRANTIES OR CONDITIONS OF ANY
 *  KIND, either express or implied.  See the License for the
 *  specific language governing permissions and limitations
 *  under the License.
 */

package org.apache.isis.core.metamodel.specloader.specimpl.standalonelist;

import static org.apache.isis.commons.internal.base._With.mapIfPresentElse;

import java.util.List;

import org.apache.isis.commons.internal.base._Lazy;
import org.apache.isis.core.metamodel.facetapi.FacetUtil;
import org.apache.isis.core.metamodel.facets.actcoll.typeof.TypeOfFacet;
import org.apache.isis.core.metamodel.facets.actcoll.typeof.TypeOfFacetDefaultToObject;
import org.apache.isis.core.metamodel.facets.object.objectspecid.classname.ObjectSpecIdFacetOnStandaloneList;
import org.apache.isis.core.metamodel.services.ServicesInjector;
import org.apache.isis.core.metamodel.spec.ActionType;
import org.apache.isis.core.metamodel.spec.ElementSpecificationProvider;
import org.apache.isis.core.metamodel.spec.FreeStandingList;
import org.apache.isis.core.metamodel.spec.ManagedObject;
import org.apache.isis.core.metamodel.spec.ObjectSpecId;
import org.apache.isis.core.metamodel.spec.ObjectSpecification;
import org.apache.isis.core.metamodel.spec.feature.ObjectAction;
import org.apache.isis.core.metamodel.spec.feature.ObjectAssociation;
import org.apache.isis.core.metamodel.specloader.facetprocessor.FacetProcessor;
import org.apache.isis.core.metamodel.specloader.postprocessor.PostProcessor;
import org.apache.isis.core.metamodel.specloader.specimpl.ObjectSpecificationAbstract;

/**
 * A custom {@link ObjectSpecification} that is designed to treat the
 * {@link FreeStandingList} class as a "standalone" collection.
 */
public class ObjectSpecificationOnStandaloneList extends ObjectSpecificationAbstract {

    private static final String NAME = "Instances";
    private static final String DESCRIBED_AS = "Typed instances";
    private static final String ICON_NAME = "instances";

    // -- constructor

    public ObjectSpecificationOnStandaloneList(
            final ServicesInjector servicesInjector,
<<<<<<< HEAD
            final FacetProcessor facetProcessor) {
        super(FreeStandingList.class, NAME, servicesInjector, facetProcessor);
        this.specId = ObjectSpecId.of(getCorrespondingClass().getName());
=======
            final FacetProcessor facetProcessor,
            final PostProcessor postProcessor) {
        super(FreeStandingList.class, NAME, servicesInjector, facetProcessor, postProcessor);
        this.specId = new ObjectSpecId(getCorrespondingClass().getName());

        FacetUtil.addFacet(
                new ObjectSpecIdFacetOnStandaloneList(specId, this));
>>>>>>> 3e208897
    }



    // -- Introspection

    @Override
    protected void introspectTypeHierarchy() {
        loadSpecOfSuperclass(Object.class);

        addFacet(new CollectionFacetOnStandaloneList(this));
        addFacet(new TypeOfFacetDefaultToObject(this, getSpecificationLoader()) {
        });

        // ObjectList specific
        FacetUtil.addFacet(new NamedFacetOnStandaloneList(NAME, this));
        FacetUtil.addFacet(new PluralFacetOnStandaloneList(NAME, this));
        FacetUtil.addFacet(new DescribedAsFacetOnStandaloneList(DESCRIBED_AS, this));
        FacetUtil.addFacet(new ObjectSpecIdFacetOnStandaloneList(specId, this));
        // don't install anything for NotPersistableFacet
    }

<<<<<<< HEAD
=======
    protected void introspectMembers() {
        // no-op.
    }

    //endregion
>>>>>>> 3e208897


    // -- isXxx

    @Override
    public boolean isService() {
        return false;
    }
    @Override
    public boolean isViewModel() {
        return false;
    }

    @Override
    public boolean isMixin() {
        return false;
    }

    @Override
    public boolean isViewModelCloneable(ManagedObject targetAdapter) {
        return false;
    }

    @Override
    public boolean isWizard() {
        return false;
    }



    // -- Associations
    /**
     * Review: is this ever called for an instance of this class? If not, then
     * no need to override.
     */
    @Override
    public ObjectAssociation getAssociation(final String id) {
        return null;
    }

    // -- Title and Icon
    
    @Override
    public String getTitle(ManagedObject contextAdapterIfAny, ManagedObject targetAdapter) {
        return ((FreeStandingList) targetAdapter.getPojo()).titleString();
    }

    @Override
    public String getIconName(final ManagedObject object) {
        return ICON_NAME;
    }

    // -- Object Actions
    /**
     * Review: is it necessary to override for this subclass?
     */
    @Override
    public ObjectAction getObjectAction(final ActionType type, final String id, final List<ObjectSpecification> parameters) {
        return null;
    }

    /**
     * Review: is it necessary to override for this subclass?
     */
    @Override
    public ObjectAction getObjectAction(final ActionType type, final String id) {
        return null;
    }

    /**
     * Review: is it necessary to override for this subclass?
     */
    @Override
    public ObjectAction getObjectAction(final String nameParmsIdentityString) {
        return null;
    }

    // -- ELEMENT SPECIFICATION
    
    private final _Lazy<ObjectSpecification> elementSpecification = _Lazy.of(this::lookupElementSpecification); 
    
    @Override
    public ObjectSpecification getElementSpecification() {
        return elementSpecification.get();
    }
    
    private ObjectSpecification lookupElementSpecification() {
        return mapIfPresentElse(
                getFacet(TypeOfFacet.class), 
                typeOfFacet -> ElementSpecificationProvider.of(typeOfFacet).getElementType(), 
                null);
    }
    
    // --


}<|MERGE_RESOLUTION|>--- conflicted
+++ resolved
@@ -55,19 +55,13 @@
 
     public ObjectSpecificationOnStandaloneList(
             final ServicesInjector servicesInjector,
-<<<<<<< HEAD
-            final FacetProcessor facetProcessor) {
-        super(FreeStandingList.class, NAME, servicesInjector, facetProcessor);
-        this.specId = ObjectSpecId.of(getCorrespondingClass().getName());
-=======
             final FacetProcessor facetProcessor,
             final PostProcessor postProcessor) {
         super(FreeStandingList.class, NAME, servicesInjector, facetProcessor, postProcessor);
-        this.specId = new ObjectSpecId(getCorrespondingClass().getName());
+        this.specId = ObjectSpecId.of(getCorrespondingClass().getName());
 
         FacetUtil.addFacet(
                 new ObjectSpecIdFacetOnStandaloneList(specId, this));
->>>>>>> 3e208897
     }
 
 
@@ -90,14 +84,9 @@
         // don't install anything for NotPersistableFacet
     }
 
-<<<<<<< HEAD
-=======
     protected void introspectMembers() {
         // no-op.
     }
-
-    //endregion
->>>>>>> 3e208897
 
 
     // -- isXxx
