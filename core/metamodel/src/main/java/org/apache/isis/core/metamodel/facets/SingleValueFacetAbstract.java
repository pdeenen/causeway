--- conflicted
+++ resolved
@@ -38,10 +38,6 @@
     public T value() {
         return value;
     }
-<<<<<<< HEAD
-
-=======
->>>>>>> 813a3130
 
     @Override public void appendAttributesTo(final Map<String, Object> attributeMap) {
         super.appendAttributesTo(attributeMap);
