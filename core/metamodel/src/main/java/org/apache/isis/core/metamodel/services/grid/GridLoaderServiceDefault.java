--- conflicted
+++ resolved
@@ -27,15 +27,6 @@
 import javax.xml.bind.JAXBContext;
 import javax.xml.bind.JAXBException;
 
-<<<<<<< HEAD
-=======
-import com.google.common.base.Function;
-import com.google.common.collect.FluentIterable;
-import com.google.common.collect.Lists;
-import com.google.common.collect.Maps;
-import com.google.common.io.Resources;
-
->>>>>>> 4573d5b5
 import org.slf4j.Logger;
 import org.slf4j.LoggerFactory;
 
@@ -49,6 +40,7 @@
 import org.apache.isis.applib.services.message.MessageService;
 import org.apache.isis.commons.internal.base._NullSafe;
 import org.apache.isis.commons.internal.collections._Arrays;
+import org.apache.isis.commons.internal.collections._Lists;
 import org.apache.isis.commons.internal.collections._Maps;
 import org.apache.isis.commons.internal.context._Context;
 import org.apache.isis.commons.internal.resources._Resources;
@@ -56,13 +48,8 @@
 @DomainService(
         nature = NatureOfService.DOMAIN,
         menuOrder = "" + Integer.MAX_VALUE
-<<<<<<< HEAD
         )
-public class GridLoaderServiceDefault implements GridLoaderService {
-=======
-)
 public class GridLoaderServiceDefault implements GridLoaderService2 {
->>>>>>> 4573d5b5
 
     private static final Logger LOG = LoggerFactory.getLogger(GridLoaderServiceDefault.class);
 
@@ -102,13 +89,7 @@
     }
 
     // for better logging messages (used only in prototyping mode)
-<<<<<<< HEAD
-    private final Map<Class<?>, String> badXmlByClass = _Maps.newHashMap();
-
-    // cache (used only in prototyping mode)
-    private final Map<String, Grid> gridByXml = _Maps.newHashMap();
-=======
-    private final Map<DomainClassAndLayout, String> badXmlByDomainClassAndLayout = Maps.newHashMap();
+    private final Map<DomainClassAndLayout, String> badXmlByDomainClassAndLayout = _Maps.newHashMap();
 
     static class DomainClassAndLayoutAndXml {
         private final DomainClassAndLayout domainClassAndLayout;
@@ -142,8 +123,7 @@
     }
 
     // cache (used only in prototyping mode)
-    private final Map<DomainClassAndLayoutAndXml, Grid> gridByDomainClassAndLayoutAndXml = Maps.newHashMap();
->>>>>>> 4573d5b5
+    private final Map<DomainClassAndLayoutAndXml, Grid> gridByDomainClassAndLayoutAndXml = _Maps.newHashMap();
 
     private JAXBContext jaxbContext;
 
@@ -268,18 +248,12 @@
         }
     }
 
-<<<<<<< HEAD
-    private static String resourceContentOf(final Class<?> cls, final String resourceName) throws IOException {
-        return _Resources.loadAsString(cls, resourceName, Charset.defaultCharset());
-=======
     private static String resourceContentOf(final DomainClassAndLayout dcal, final String resourceName) throws IOException {
-        final URL url = Resources.getResource(dcal.domainClass, resourceName);
-        return Resources.toString(url, Charset.defaultCharset());
->>>>>>> 4573d5b5
+        return _Resources.loadAsString(dcal.domainClass, resourceName, Charset.defaultCharset());
     }
 
     String resourceNameFor(final DomainClassAndLayout dcal) {
-        final List<String> candidateResourceNames = Lists.newArrayList();
+        final List<String> candidateResourceNames = _Lists.newArrayList();
         if(dcal.layoutIfAny != null) {
             candidateResourceNames.add(
                     String.format("%s-%s.layout.xml", dcal.domainClass.getSimpleName(), dcal.layoutIfAny));
@@ -290,11 +264,7 @@
                 String.format("%s.layout.fallback.xml", dcal.domainClass.getSimpleName()));
         for (final String candidateResourceName : candidateResourceNames) {
             try {
-<<<<<<< HEAD
-                final URL resource = _Resources.getResourceUrl(domainClass, candidateResourceName); 
-=======
-                final URL resource = Resources.getResource(dcal.domainClass, candidateResourceName);
->>>>>>> 4573d5b5
+                final URL resource = _Resources.getResourceUrl(dcal.domainClass, candidateResourceName);
                 if (resource != null) {
                     return candidateResourceName;
                 }
