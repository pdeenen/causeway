--- conflicted
+++ resolved
@@ -59,22 +59,8 @@
     }
 
     @Override
-<<<<<<< HEAD
     public String disabledReason(final ManagedObject targetAdapter) {
-        return disabledReasonElse("Always disabled");
-=======
-    public String disabledReason(final ObjectAdapter targetAdapter) {
-        if (when() == When.ALWAYS) {
             return disabledReasonElse(ALWAYS_DISABLED_REASON);
-        } else if (when() == When.NEVER) {
-            return null;
-        }
-
-        // remaining tests depend upon the actual target in question
-        if (targetAdapter == null) {
-            return null;
-        }
->>>>>>> def8ba48
 
     }
 
