<?xml version="1.0" encoding="UTF-8"?>
<!--
  Licensed to the Apache Software Foundation (ASF) under one
  or more contributor license agreements.  See the NOTICE file
  distributed with this work for additional information
  regarding copyright ownership.  The ASF licenses this file
  to you under the Apache License, Version 2.0 (the
  "License"); you may not use this file except in compliance
  with the License.  You may obtain a copy of the License at

         http://www.apache.org/licenses/LICENSE-2.0

  Unless required by applicable law or agreed to in writing,
  software distributed under the License is distributed on an
  "AS IS" BASIS, WITHOUT WARRANTIES OR CONDITIONS OF ANY
  KIND, either express or implied.  See the License for the
  specific language governing permissions and limitations
  under the License.
-->
<project xmlns="http://maven.apache.org/POM/4.0.0" xmlns:xsi="http://www.w3.org/2001/XMLSchema-instance" xsi:schemaLocation="http://maven.apache.org/POM/4.0.0 http://maven.apache.org/maven-v4_0_0.xsd">
    <modelVersion>4.0.0</modelVersion>

    <parent>
        <groupId>org.apache</groupId>
        <artifactId>apache</artifactId>
        <version>17</version>
        <relativePath />
    </parent>

    <groupId>org.apache.isis.core</groupId>
    <artifactId>isis</artifactId>
    <version>1.12.0-SNAPSHOT</version>
    
    <packaging>pom</packaging>

    <name>Apache Isis</name>

    <description>
        Core framework, providing metamodel, runtime and core APIs.

        Also defines standard build process, as well as
        standard set of 3rd party dependencies (eg for testing and 
        logging frameworks).
    </description>

    <inceptionYear>2010</inceptionYear>

    <prerequisites>
        <maven>3.0.4</maven>
    </prerequisites>

    <properties>
        <project.build.sourceEncoding>UTF-8</project.build.sourceEncoding>
        <project.reporting.outputEncoding>UTF-8</project.reporting.outputEncoding>

        <testsToInclude>**/*Test_*.java</testsToInclude>
        <testsToExclude>**/*IntegrationTest.java</testsToExclude>

        <!-- remaining properties should not need to be overridden -->
        <compileSource>1.7</compileSource>
        <compileTarget>1.7</compileTarget>
        <project.build.sourceEncoding>UTF-8</project.build.sourceEncoding>

        <dependency.locations.enabled>false</dependency.locations.enabled>
        <coreBaseDir>${project.build.directory}/..</coreBaseDir>
        <checkstyle.configLocation>${coreBaseDir}/src/site/resources/codequality/checkstyle.xml</checkstyle.configLocation>
        <pmd.ruleset>${coreBaseDir}/src/site/resources/codequality/pmd.xml</pmd.ruleset>

        <projectUrl>${project.url}</projectUrl>

        <license.additional-notes>In addition, Isis uses some Javascript libraries:
* Twitter Bootstrap, licensed under MIT [1]
* Bootstrap-Growl (JQuery plugin), licensed under MIT license [2]
* LiveQuery (JQuery plugin), licensed under MIT license [3]
* Wicket Bootstrap, licenced under ASL 2 [4]
* Bootstrap Datetimepicker, licenced under MIT licence [5]
* Moment.js, licenced under MIT licence [6]

[1] https://github.com/twbs/bootstrap/blob/master/LICENSE
[2] https://github.com/mouse0270/bootstrap-growl/blob/master/LICENSE
[3] https://github.com/brandonaaron/livequery#license
[4] https://github.com/l0rdn1kk0n/wicket-bootstrap
[5] https://github.com/Eonasdan/bootstrap-datetimepicker/blob/master/LICENSE
[6] https://github.com/moment/moment/blob/develop/LICENSE</license.additional-notes>

        <!-- Datanucleus Objectstore -->
        <jdo-api.version>3.1</jdo-api.version>

        <datanucleus-core.version>4.1.7</datanucleus-core.version>
        <datanucleus-api-jdo.version>4.1.1</datanucleus-api-jdo.version>
        <datanucleus-jdo-query.version>4.0.5</datanucleus-jdo-query.version>
        <datanucleus-rdbms.version>4.1.9</datanucleus-rdbms.version>

        <datanucleus-jodatime.version>4.1.0-release</datanucleus-jodatime.version>
	<!--
	    ISIS-1288: seen integration tests to fail;
	    domain object date holding 1-Aug-2015 after xactn retrieved as 31-Jul-2015

        https://github.com/datanucleus/datanucleus-jodatime/commit/b85795a1bf5f92909a95d2c8f8822bba2ba38b5f

        <datanucleus-jodatime.version>4.1.1</datanucleus-jodatime.version>
	-->
        <datanucleus-maven-plugin.version>4.0.2</datanucleus-maven-plugin.version>

        <shiro.version>1.2.3</shiro.version>

        <slf4j.version>1.7.13</slf4j.version>
        <log4j.version>1.2.17</log4j.version>

        <joda-time.version>2.9.1</joda-time.version>
        <guava.version>19.0.20150826</guava.version>

        <hamcrest.version>1.3</hamcrest.version>

        <objenesis.version>2.2</objenesis.version>
        <javassist.version>3.20.0-GA</javassist.version>
        <reflections.version>0.9.10</reflections.version>

        <commons-logging.version>1.2</commons-logging.version>
        <commons-cli.version>1.3.1</commons-cli.version>
        <commons-httpclient.version>3.1</commons-httpclient.version>
        <commons-codec.version>1.10</commons-codec.version>
        <commons-email.version>1.4</commons-email.version>
        <com-sun-mail.version>1.5.2</com-sun-mail.version>

        <axon-core.version>2.4</axon-core.version>

        <jackson.version>2.6.4</jackson.version>
        <gson.version>2.5</gson.version>
        <swagger-core.version>1.5.5</swagger-core.version>
        <swagger-ui.version>2.1.3</swagger-ui.version>
        <webjars-servlet-2.x.version>1.4</webjars-servlet-2.x.version>

        <!-- using 2.3.2 throws strange error about not finding org.hsqldb.jdbcDriver -->
        <!-- using 2.3.3 throws SQL exception in simpleapp integtests -->
        <hsqldb.version>2.3.1</hsqldb.version>
        <log4jdbc-remix.version>0.2.7</log4jdbc-remix.version>
        <resteasy-jaxrs.version>3.0.14.Final</resteasy-jaxrs.version>

        <jetty.version>9.3.6.v20151106</jetty.version>

<<<<<<< HEAD
        <wicket.version>7.0.0</wicket.version>
        <wicketstuff.version>7.1.0</wicketstuff.version>
=======
        <wicket.version>7.2.0</wicket.version>
        <wicketstuff.version>7.2.0</wicketstuff.version>
>>>>>>> f4697c61

        <wicket-webjars.version>0.5.3</wicket-webjars.version>
        <wicket-bootstrap.version>0.10.6</wicket-bootstrap.version>
        <wicket-source.version>7.0.0</wicket-source.version>

        <select2.version>4.0.0-2</select2.version>
        <jquery-ui.version>1.11.4</jquery-ui.version>

        <guice.version>4.0</guice.version>
        <picocontainer.version>2.15</picocontainer.version>

        <dom4j.version>1.6.1</dom4j.version>
        <jdom.version>2.0.2</jdom.version>
        <xstream.version>1.4.8</xstream.version>
        <htmlparser.version>2.1</htmlparser.version>

        <junit.version>4.12</junit.version>
        <!-- 2.8.1 depends on cglib-nodep 3.1 whereas axonframework depends on 2.2.2 -->
        <jmock.version>2.6.0</jmock.version>
        <easymock.version>2.5.2</easymock.version>
        <cucumber.version>1.2.4</cucumber.version>

        <geronimo-jsp_2.1_spec.version>1.0.1</geronimo-jsp_2.1_spec.version>
        <geronimo-jta_1.1_spec.version>1.1.1</geronimo-jta_1.1_spec.version>
        <geronimo-jta_1.0.1B_spec.version>1.1.1</geronimo-jta_1.0.1B_spec.version>
        <geronimo-servlet_3.0_spec.version>1.0</geronimo-servlet_3.0_spec.version>
        <geronimo-annotation_1.0_spec.version>1.1.1</geronimo-annotation_1.0_spec.version>
        <geronimo-activation_1.1_spec.version>1.1</geronimo-activation_1.1_spec.version>
        <geronimo-javamail_1.4_spec.version>1.7.1</geronimo-javamail_1.4_spec.version>
        <geronimo-atinject_1.0_spec.version>1.0</geronimo-atinject_1.0_spec.version>
        <geronimo-jcdi_1.0_spec.version>1.0</geronimo-jcdi_1.0_spec.version>

        <validation-api.version>1.1.0.Final</validation-api.version>

        <javax-mail.version>1.4.7</javax-mail.version>

        <jboss-jaxrs-api_2.0_spec.version>1.0.0.Final</jboss-jaxrs-api_2.0_spec.version>
    </properties>

    <scm>
        <connection>scm:git:http://git.apache.org/isis.git/core</connection>
        <developerConnection>scm:git:https://git-wip-us.apache.org/repos/asf/isis.git/trunk/framework/</developerConnection>
        <url>git://git.apache.org/isis.git/core</url>
      <tag>HEAD</tag>
  </scm>

    <url>http://isis.apache.org</url>

    <mailingLists>
        <mailingList>
            <name>developers</name>
            <archive>http://mail-archives.apache.org/mod_mbox/isis-dev/</archive>
            <post>dev@isis.apache.org</post>
            <subscribe>dev-subscribe@isis.apache.org</subscribe>
            <unsubscribe>dev-unsubscribe@isis.apache.org</unsubscribe>
        </mailingList>
        <mailingList>
            <name>users</name>
            <archive>http://mail-archives.apache.org/mod_mbox/isis-users/</archive>
            <post>users@isis.apache.org</post>
            <subscribe>users-subscribe@isis.apache.org</subscribe>
            <unsubscribe>users-unsubscribe@isis.apache.org</unsubscribe>
        </mailingList>
    </mailingLists>

    <developers>
        <developer>
            <id>danhaywood</id>
            <name>Dan Haywood</name>
            <email>danhaywood@apache.org</email>
            <roles>
                <role>pmc chair</role>
                <role>pmc</role>
                <role>committer</role>
            </roles>
            <timezone>+0</timezone>
        </developer>
        <developer>
            <id>dslaughter</id>
            <name>Dave Slaughter</name>
            <email>dslaughter@apache.org</email>
            <roles>
                <role>pmc</role>
                <role>committer</role>
            </roles>
            <timezone>-6</timezone>
        </developer>
        <developer>
            <id>jcvanderwal</id>
            <name>Jeroen van der Wal</name>
            <email>jeroen@stromboli.it</email>
            <roles>
                <role>pmc</role>
                <role>committer</role>
            </roles>
            <timezone>+1</timezone>
        </developer>
        <developer>
            <id>kevin</id>
            <name>Kevin Meyer</name>
            <email>kevin@apache.org</email>
            <roles>
                <role>pmc</role>
                <role>committer</role>
            </roles>
            <timezone>+2</timezone>
        </developer>
        <developer>
            <id>madytyoo</id>
            <name>Maurizio Taverna</name>
            <email>tavernamaurizio@gmail.com</email>
            <roles>
                <role>pmc</role>
                <role>committer</role>
            </roles>
            <timezone>+1</timezone>
        </developer>
        <developer>
            <id>mgrigorov</id>
            <name>Martin Grigorov</name>
            <email>mgrigorov@apache.org</email>
            <roles>
                <role>pmc</role>
                <role>committer</role>
            </roles>
            <timezone>+2</timezone>
        </developer>
        <developer>
            <id>mnour</id>
            <name>Mohammad Nour El-Din</name>
            <email>mnour@apache.org</email>
            <roles>
                <role>pmc</role>
                <role>mentor while incubating</role>
            </roles>
            <timezone>+1</timezone>
        </developer>
        <developer>
            <id>oscarbou</id>
            <name>Oscar Bou</name>
            <email>o.bou@gesconsultor.com</email>
            <roles>
                <role>pmc</role>
                <role>committer</role>
            </roles>
            <timezone>+1</timezone>
        </developer>
        <developer>
            <id>rcmatthews</id>
            <name>Robert Matthews</name>
            <email>rmatthews@apache.org</email>
            <roles>
                <role>pmc</role>
                <role>committer</role>
            </roles>
            <timezone>+0</timezone>
        </developer>
        <developer>
            <id>struberg</id>
            <name>Mark Struberg</name>
            <email>struberg@apache.org</email>
            <roles>
                <role>pmc</role>
                <role>mentor while incubating</role>
            </roles>
            <timezone>+1</timezone>
        </developer>
        <developer>
            <id>themalkolm</id>
            <name>Alexander Krasnuhkin</name>
            <email>themalkolm@apache.org</email>
            <roles>
                <role>pmc</role>
                <role>committer</role>
            </roles>
            <timezone>+3</timezone>
        </developer>
    </developers>

    <issueManagement>
        <system>Jira</system>
        <url>https://issues.apache.org/jira/browse/ISIS</url>
    </issueManagement>

    <ciManagement>
        <system>CI</system>
        <url>https://builds.apache.org/job/isis-core-ubuntu</url>
        <notifiers>
            <notifier>
                <type>mail</type>
                <address>dev@isis.apache.org</address>
                <!--
                <sendOnError />
                <sendOnFailure />
                <sendOnSuccess />
                <sendOnWarning />
                -->
                <configuration />
            </notifier>
        </notifiers>
    </ciManagement>

    <pluginRepositories>
        <pluginRepository>
            <id>DataNucleus_2</id>
            <url>http://www.datanucleus.org/downloads/maven2/</url>
            <snapshots>
                <enabled>false</enabled>
            </snapshots>
        </pluginRepository>
    </pluginRepositories>

    <repositories>
        <repository>
            <snapshots>
                <enabled>false</enabled>
            </snapshots>
            <id>central</id>
            <name>Central Repository</name>
            <url>https://repo.maven.apache.org/maven2</url>
        </repository>
        <repository>
            <id>Apache Repository</id>
            <url>https://repository.apache.org/</url>
            <snapshots>
              <enabled>false</enabled>
            </snapshots>
        </repository>
        <repository>
            <id>JBoss Public Release</id>
            <url>https://repository.jboss.org/nexus/content/groups/public-jboss/</url>
            <snapshots>
              <enabled>false</enabled>
            </snapshots>
        </repository>
        <repository>
            <id>sonatype-snapshots</id>
            <url>https://oss.sonatype.org/content/repositories/snapshots</url>
            <snapshots>
                <enabled>true</enabled>
            </snapshots>
        </repository>
        <repository>
            <id>datanucleus-nightly</id>
            <url>http://www.datanucleus.org/downloads/maven2-nightly/</url>
            <snapshots>
              <enabled>true</enabled>
            </snapshots>
        </repository>

        <!-- required for RestEasy -->
        <repository>
            <id>jboss</id>
            <url>http://repository.jboss.org/nexus/content/groups/public-jboss/</url>
            <snapshots>
              <enabled>false</enabled>
            </snapshots>
        </repository>
        <repository>
            <id>maven2-repository.dev.java.net</id>
            <name>Java.net Repository for Maven</name>
            <url>http://download.java.net/maven/2/</url>
            <layout>default</layout>
            <snapshots>
              <enabled>false</enabled>
            </snapshots>
        </repository>
        <repository>
            <id>maven-repository.dev.java.net</id>
            <name>Java.net Maven 1 Repository (legacy)</name>
            <url>http://download.java.net/maven/1</url>
            <snapshots>
              <enabled>false</enabled>
            </snapshots>
        </repository>
    </repositories>


    <build>
        <outputDirectory>${project.build.directory}/classes</outputDirectory>
        <testOutputDirectory>${project.build.directory}/test-classes</testOutputDirectory>
        
        <extensions>
            <!-- scp and sftp support for deployments. -->
            <extension>
                <groupId>org.apache.maven.wagon</groupId>
                <artifactId>wagon-ssh</artifactId>
                <version>2.4</version>
            </extension>
            <!-- ftp support for deployments. -->
            <extension>
                <groupId>org.apache.maven.wagon</groupId>
                <artifactId>wagon-ftp</artifactId>
                <version>2.4</version>
            </extension>
            <extension>
                <groupId>org.apache.maven.archetype</groupId>
                <artifactId>archetype-packaging</artifactId>
                <version>2.2</version>
            </extension>
        </extensions>

        <pluginManagement>
            <!-- defines versions of plugins and the configuration for their
                non-reporting goals.  -->
            <plugins>

                <!-- Apache Release Audit Tool -->
                <plugin>
                    <groupId>org.apache.rat</groupId>
                    <artifactId>apache-rat-plugin</artifactId>
                    <version>0.10</version>
                    <configuration>
                        <addDefaultLicenseMatchers>true</addDefaultLicenseMatchers>
                        <excludeSubProjects>true</excludeSubProjects>
                        <excludes>
                            <exclude>**/target/**</exclude>
                            <exclude>**/target-ide/**</exclude>

                            <exclude>**/*.project</exclude>
                            <exclude>**/.classpath</exclude>
                            <exclude>**/.settings/**</exclude>
                            <exclude>**/*.launch</exclude>
                            <!--
                            <exclude>src/site/resources/ide/eclipse/**</exclude>
                            -->

                            <exclude>**/*.iml</exclude>

                            <exclude>**/*.pdn</exclude>
                            <exclude>**/*.svg</exclude>
                            <exclude>**/*.json</exclude>
                            <exclude>**/*.min.js</exclude>
                            
                            <exclude>**/MANIFEST.MF</exclude>
                            <exclude>**/*.ucd</exclude>
                            <exclude>**/*.ucls</exclude>

                            <exclude>**/xml/objects/**</exclude>
                            <exclude>**/test.data</exclude>
                            <exclude>**/fixture-data/**</exclude>
                            
                            <exclude>**/jquery.zclip.js</exclude>
                            <exclude>**/bootstrap-growl.js</exclude>
                            <exclude>**/moment.js</exclude>

                            <exclude>**/bootstrap-datetimepicker.min.css</exclude>
                            <exclude>**/bootstrap-datetimepicker.css</exclude>
                            <exclude>**/select2-bootstrap.css</exclude>
                            
                            <exclude>**/wicket-xhtml1.4-strict.dtd</exclude>
                            
                            <exclude>**/src/main/appended-resources/supplemental-models.xml</exclude>
                            <exclude>**/datanucleus.log</exclude>
                        </excludes>
                        <licenses>
                          <license implementation="org.apache.rat.analysis.license.SimplePatternBasedLicense">
                            <licenseFamilyCategory>AL2  </licenseFamilyCategory>
                            <licenseFamilyName>Apache License 2.0</licenseFamilyName>
                            <notes />
                            <patterns>
                              <pattern>Licensed to the Apache Software Foundation (ASF) under one</pattern>
                            </patterns>
                          </license>
                          <license implementation="org.apache.rat.analysis.license.SimplePatternBasedLicense">
                            <licenseFamilyCategory>JQRY</licenseFamilyCategory>
                            <licenseFamilyName>MIT  </licenseFamilyName>
                            <notes />
                            <patterns>
                              <pattern>The MIT License (MIT)</pattern>
                              <pattern>Dual licensed under the MIT</pattern>
                            </patterns>
                          </license>
                          <license implementation="org.apache.rat.analysis.license.SimplePatternBasedLicense">
                            <licenseFamilyCategory>JMOCK</licenseFamilyCategory>
                            <licenseFamilyName>JMock</licenseFamilyName>
                            <notes />
                            <patterns>
                              <pattern>Copyright (c) 2000-2007, jMock.org</pattern>
                            </patterns>
                          </license>
                        </licenses>
                        <licenseFamilies>
                          <licenseFamily implementation="org.apache.rat.license.SimpleLicenseFamily">
                            <familyName>Apache License 2.0</familyName>
                          </licenseFamily>
                          <licenseFamily implementation="org.apache.rat.license.SimpleLicenseFamily">
                            <familyName>MIT</familyName>
                          </licenseFamily>
                          <licenseFamily implementation="org.apache.rat.license.SimpleLicenseFamily">
                            <familyName>JMock</familyName>
                          </licenseFamily>
                          <licenseFamily implementation="org.apache.rat.license.SimpleLicenseFamily">
                            <familyName>XHTML</familyName>
                          </licenseFamily>
                        </licenseFamilies>
                    </configuration>
                </plugin>


                <!-- IDE support for Eclipse (if not using m2e).
                    (NetBeans 6.7+ and IDEA 7.0+ also have built-in support
                    -->
                <plugin>
                    <groupId>org.apache.maven.plugins</groupId>
                    <artifactId>maven-eclipse-plugin</artifactId>
                    <version>2.9</version>
                    <configuration>
                        <downloadSources>true</downloadSources>
                        <downloadJavadocs>true</downloadJavadocs>
                        <projectNameTemplate>[groupId].[artifactId]</projectNameTemplate>
                    </configuration>
                    <!-- use mvn eclipse:eclipse (no goals bound to phases) -->
                </plugin>

                <!-- Copies project resources to the output directory -->
                <plugin>
                    <groupId>org.apache.maven.plugins</groupId>
                    <artifactId>maven-resources-plugin</artifactId>
                    <version>2.6</version>
                    <!-- goal:resources binds to phase:process-resources -->
                    <!-- goal:testResources binds to phase:process-test-resources -->
                </plugin>

                <!-- Compile -->
                <plugin>
                    <groupId>org.apache.maven.plugins</groupId>
                    <artifactId>maven-compiler-plugin</artifactId>
                    <version>3.1</version>
                    <configuration>
                        <showDeprecation>false</showDeprecation>
                        <showWarnings>false</showWarnings>
                        <source>${compileSource}</source>
                        <target>${compileTarget}</target>
                    </configuration>
                    <!-- goal:compile binds to phase:compile -->
                    <!-- goal:testCompile binds to phase:test-compile -->
                </plugin>

                
                <!-- Tests (ignore integration tests)-->
                <plugin>
                    <groupId>org.apache.maven.plugins</groupId>
                    <artifactId>maven-surefire-plugin</artifactId>
                    <version>2.16</version>
                    <configuration>
                    <!-- 
                        <includes>
                            <include>**/Test*.java</include>
                            <include>**/*Test.java</include>
                            <include>**/*TestCase.java</include>
                            <include>**/*Test_*.java</include>
                        </includes>
                     -->
                        <excludes>
                            <exclude>${testsToExclude}</exclude>
                        </excludes>
                        <printSummary>false</printSummary>
                    </configuration>
                    <!-- goal:test binds to phase:test -->
                </plugin>
                
                
                <!-- Test Reporting -->
                <plugin>
                    <groupId>org.apache.maven.plugins</groupId>
                    <artifactId>maven-surefire-report-plugin</artifactId>
                    <version>2.16</version>
                    <!-- goal:report is a report so is configured in the 
                        reporting section; invokes phase:test before running itself -->
                </plugin>


                <!-- Test coverage: cobertura -->
                <plugin>
                    <groupId>org.codehaus.mojo</groupId>
                    <artifactId>cobertura-maven-plugin</artifactId>
                    <version>2.6</version>
                    <inherited>true</inherited>
                    <!-- goal:check binds to phase:verify (not currently 
                        configured, can be used to break build if code coverage < threshold) -->
                    <!-- goal:cobertura is a report so is configured in the 
                        reporting section; invokes phase:test before running itself -->
                </plugin>


                <!-- Quality checks: checkstyle -->
                <plugin>
                    <groupId>org.apache.maven.plugins</groupId>
                    <artifactId>maven-checkstyle-plugin</artifactId>
                    <version>2.11</version>
                    <!-- goal:check binds to phase:verify (not currently 
                        configured, can be used to break build if any violations) -->
                    <!-- goal:checkstyle is a report so is configured in 
                        the reporting section -->
                </plugin>

                <!-- Quality checks: pmd -->
                <plugin>
                    <groupId>org.apache.maven.plugins</groupId>
                    <artifactId>maven-pmd-plugin</artifactId>
                    <version>3.0.1</version>
                    <!-- goal:check binds to phase:verify (not currently 
                        configured, can be used to break build if any violations) -->
                    <!-- goal:check-cpd binds to phase:verify (not currently 
                        configured, can be used to break build if any CPD violations) -->
                    <!-- goal:pmd is a report so is configured in the reporting 
                        section -->
                    <!-- goal:cpd is a report so is configured in the reporting 
                        section -->
                </plugin>

                <!-- Quality checks: NCSS (cyclomatic complexity) -->
                <plugin>
                    <groupId>org.codehaus.mojo</groupId>
                    <artifactId>javancss-maven-plugin</artifactId>
                    <version>2.0</version>
                    <!-- goal:check binds to phase:verify (not currently 
                        configured, can be used to break build if any violations) -->
                    <!-- goal:report is a report so is configured in the 
                        reporting section -->
                </plugin>

                <!-- Quality checks: jdepend -->
                <plugin>
                    <groupId>org.codehaus.mojo</groupId>
                    <artifactId>jdepend-maven-plugin</artifactId>
                    <version>2.0-beta-2</version>
                    <!-- goal:generate is a report so is configured in the 
                        reporting section -->
                </plugin>

                <!-- Artifacts derived from code: taglist -->
                <plugin>
                    <groupId>org.codehaus.mojo</groupId>
                    <artifactId>taglist-maven-plugin</artifactId>
                    <version>2.4</version>
                    <inherited>true</inherited>
                    <!-- goal:taglist is a report so is configured in the 
                        reporting section -->
                </plugin>

                <!-- Artifacts derived from code: javadoc; supports both 
                    build and report goals; not included as a build plugin except through profiles 
                    (to speed up the build) -->
                <plugin>
                    <groupId>org.apache.maven.plugins</groupId>
                    <artifactId>maven-javadoc-plugin</artifactId>
                    <version>2.9.1</version>
                    <inherited>true</inherited>
                    <configuration>
                        <!-- as per http://stackoverflow.com/a/16743137/56880; only if using java 8 to build -->
<!--
                        <additionalparam>-Xdoclint:none</additionalparam>
-->
                        <debug>true</debug>
                        <minmemory>128m</minmemory>      
                        <maxmemory>1024m</maxmemory>
                        <quiet>true</quiet>
                        <doctitle>${project.name} ${project.version}</doctitle>
                        <windowtitle>${project.name} ${project.version}</windowtitle>
                        <testDoctitle>${project.name} ${project.version}
                            (TEST API)
                        </testDoctitle>
                        <testWindowtitle>${project.name}
                            ${project.version} (TEST API)
                        </testWindowtitle>
                        <splitindex>true</splitindex>
                        <encoding>${project.build.sourceEncoding}</encoding>
                        <links>
                            <link>http://docs.oracle.com/javase/7/docs/api/</link>
                            <link>http://docs.oracle.com/javase/6/docs/api/</link>
                            <link>http://docs.oracle.com/javase/1.5.0/docs/api/</link>
                        </links>
                        <linksource>true</linksource>
                        <!-- http://jira.codehaus.org/browse/MJAVADOC-268 
                            and http://jira.codehaus.org/browse/MJAVADOC-284 -->
                        <detectOfflineLinks>false</detectOfflineLinks>
                    </configuration>
                    <!-- goal:aggregate (for aggregator modules) has no binding;
                        explicitly bound in profiles -->
                    <!-- goal:jar (for non-aggregator modules) binds to phase:package -->
                    <!-- goal:test-jar (for non-aggregator modules) binds 
                        to phase:package -->
                    <!-- goal:javadoc is a report so is configured in the 
                        reporting section -->
                </plugin>

                <!-- Artifacts derived from code: Java source x-ref -->
                <plugin>
                    <groupId>org.apache.maven.plugins</groupId>
                    <artifactId>maven-jxr-plugin</artifactId>
                    <version>2.4</version>
                    <!-- goal:jxr is a report so is configured in the reporting 
                        section -->
                </plugin>


                <!-- Packaging: source jars of main and test code -->
                <plugin>
                    <groupId>org.apache.maven.plugins</groupId>
                    <artifactId>maven-source-plugin</artifactId>
                    <version>2.2.1</version>
                    <configuration>
                        <includePom>true</includePom>
                    </configuration>
                    <!-- goal:aggregate (for aggregator modules) binds to 
                        phase:package -->
                    <!-- goal:jar and goal:test-jar are meant to bind to 
                        phase:package, but doesn't seem to so bound explicitly -->
                    <executions>
                        <execution>
                            <id>package-jars</id>
                            <phase>package</phase>
                            <goals>
                                <goal>jar</goal>
                                <goal>test-jar</goal>
                            </goals>
                        </execution>
                    </executions>
                </plugin>


                <!-- Packaging: jar -->
                <plugin>
                    <groupId>org.apache.maven.plugins</groupId>
                    <artifactId>maven-jar-plugin</artifactId>
                    <version>2.4</version>
                    <!-- goal:jar binds to phase:package -->
                    <!-- goal:test-jar supposedly binds to phase:package, 
                        but seems to need this explicit binding. -->
                    <executions>
                        <execution>
                            <id>package-test-jar</id>
                            <phase>package</phase>
                            <goals>
                                <goal>test-jar</goal>
                            </goals>
                        </execution>
                    </executions>
                </plugin>


                <!-- Packaging: WAR -->
                <plugin>
                    <groupId>org.apache.maven.plugins</groupId>
                    <artifactId>maven-war-plugin</artifactId>
                    <version>2.4</version>
                    <configuration>
                        <warSourceExcludes>
                            WEB-INF/lib/*.jar
                        </warSourceExcludes>
                        <archive>
                            <manifest>
                                <addClasspath>true</addClasspath>
                                <classpathPrefix>lib/</classpathPrefix>
                            </manifest>
                        </archive>
                    </configuration>
                    <!-- goal:war binds to phase:package -->
                </plugin>

                <!-- site (see also reporting and distributionManagement) -->
                <plugin>
                    <groupId>org.apache.maven.plugins</groupId>
                    <artifactId>maven-site-plugin</artifactId>
                    <version>3.3</version>
                    <configuration>
                        <locales>en</locales>
                        <jarOutputDirectory>
                            ${project.build.directory}/site
                        </jarOutputDirectory>
                        <finalName>isis-${project.version}</finalName>
                        <jarOutputDirectory>
                            ${project.reporting.outputDirectory}
                        </jarOutputDirectory>
                        <generateReports>true</generateReports>
                        <generateSitemap>true</generateSitemap>
                    </configuration>
                    <!-- goal:jar binds to phase:package; override to bind
                        to (site lifecycle) phase:site -->
                    <executions>
                        <execution>
                            <id>jar</id>
                            <phase>site</phase>
                            <goals>
                                <goal>jar</goal>
                            </goals>
                        </execution>
                    </executions>
                    <!-- goal:site binds to (site lifecycle) phase:site -->
                    <!-- goal:deploy binds to (site lifecycle) phase:site-deploy -->
                </plugin>


                <!-- maven reports (for site) -->
                <plugin>
                    <groupId>org.apache.maven.plugins</groupId>
                    <artifactId>maven-project-info-reports-plugin</artifactId>
                    <version>2.7</version>
                    <!-- main configuration in reporting section (in inheriting 
                        modules) -->
                </plugin>


                <!-- release (is also configured in descendant modules) -->
                <plugin>
                    <groupId>org.apache.maven.plugins</groupId>
                    <artifactId>maven-release-plugin</artifactId>
                    <version>2.5.2</version>
                    <configuration>
                        <!-- overriddes the default ('clean verify') as workaround -->
                        <preparationGoals>clean install</preparationGoals>
                        <autoVersionSubmodules>true</autoVersionSubmodules>
                        <localCheckout>true</localCheckout>
                        <pushChanges>false</pushChanges>
                        <waitBeforeTagging>1</waitBeforeTagging>
                    </configuration>
                    <!-- goal:clean (for aggregator modules) has no bindings; 
                        cleans up release.properties and any backup POM files -->
                    <!-- goal:prepare (for aggregator modules) has no bindings; 
                        prepares for release in SCM (modifying x.x-SNAPSHOT to x.x) -->
                    <!-- goal:update-versions (for aggregator modules) has 
                        no bindings; updates versions eg to SNAPSHOT -->
                    <!-- etc; none of the goals has a binding. -->
                </plugin>


                <!-- deploy (see also distributionManagement) -->
                <plugin>
                    <groupId>org.apache.maven.plugins</groupId>
                    <artifactId>maven-deploy-plugin</artifactId>
                    <version>2.8.1</version>
                    <!-- goal:deploy binds to phase:deploy -->
                </plugin>


                <!-- other types of build: archetype -->
                <plugin>
                    <groupId>org.apache.maven.plugins</groupId>
                    <artifactId>maven-archetype-plugin</artifactId>
                    <version>2.2</version>
                    <extensions>true</extensions>
                    <!-- no goals bind to any lifecycle phases; use mvn archetype:generate -->
                </plugin>


                <!-- Runtime: jetty -->
                <plugin>
                    <groupId>org.eclipse.jetty</groupId>
                    <artifactId>jetty-maven-plugin</artifactId>
                    <version>${jetty.version}</version>
                    <configuration>
                        <webAppConfig>
                            <contextPath>webapp</contextPath>
                        </webAppConfig>
                    </configuration>
                </plugin>

                <plugin>
                    <groupId>org.apache.maven.plugins</groupId>
                    <artifactId>maven-enforcer-plugin</artifactId>
                    <version>1.3.1</version>
                    <configuration>
                        <rules>
                            <requireMavenVersion>
                                <version>[3.0.4,)</version>
                            </requireMavenVersion>
                            <requireJavaVersion>
                                <version>[1.8.0,)</version>
                            </requireJavaVersion>
                            <requirePluginVersions>
                                <message>All plugin versions must be
                                    defined!</message>
                                <banLatest>true</banLatest>
                                <banRelease>true</banRelease>
                            </requirePluginVersions>
                            <DependencyConvergence />
                        </rules>
                    </configuration>
                    <!-- goal:enforce supposedly binds to phase:validate, 
                        but explicit binding seems to be required -->
                    <executions>
                        <execution>
                            <id>validate-enforce</id>
                            <phase>validate</phase>
                            <goals>
                                <goal>enforce</goal>
                            </goals>
                        </execution>
                    </executions>
                </plugin>

                <plugin>
                    <artifactId>maven-clean-plugin</artifactId>
                    <version>2.5</version>
                </plugin>
                <plugin>
                    <artifactId>maven-install-plugin</artifactId>
                    <version>2.5.1</version>
                </plugin>

                <plugin>
                    <groupId>net.alchim31.maven</groupId>
                    <artifactId>yuicompressor-maven-plugin</artifactId>
                    <version>1.5.1</version>
                    <configuration>
                        <statistics>true</statistics>
                        <jswarn>false</jswarn>
                        <suffix>.min</suffix>
                        <excludes>
                            <exclude>**/moment.js</exclude>
                            <exclude>**/moment.min.js</exclude>
                            <exclude>**/bootstrap-datetimepicker.js</exclude>
                            <exclude>**/bootstrap-datetimepicker.min.js</exclude>
                            <exclude>**/bootstrap-growl.js</exclude>
                            <exclude>**/bootstrap-growl.min.js</exclude>
                        </excludes>
                    </configuration>
                    <executions>
                        <execution>
                            <goals>
                                <goal>compress</goal>
                            </goals>
                        </execution>
                    </executions>
                </plugin>
            </plugins>
        </pluginManagement>



        <!-- build plugins; apply to all inheriting modules. Note that some 
            plugins also come from the "super-POM" for the default bindings. For example, 
            in the 'default' lifecycle, the resources, compiler, surefire, jar, install 
            and deploy plugins are automatically included because they provide the default 
            bindings. For the 'site' lifecycle, the site plugin is automatically included. -->
        <plugins>
            <plugin>
                <groupId>org.apache.maven.plugins</groupId>
                <artifactId>maven-enforcer-plugin</artifactId>
            </plugin>

            <plugin>
                <groupId>org.apache.maven.plugins</groupId>
                <artifactId>maven-source-plugin</artifactId>
            </plugin>

            <plugin>
                <artifactId>maven-remote-resources-plugin</artifactId>
                <executions>
                    <execution>
                        <id>process-remote-resources</id>
                        <goals>
                            <goal>process</goal>
                        </goals>
                        <configuration>
                            <runOnlyAtExecutionRoot>true</runOnlyAtExecutionRoot>
                            <appendedResourcesDirectory>${basedir}/src/main/appended-resources</appendedResourcesDirectory>
                            <supplementalModels>
                                <supplementalModel>supplemental-models.xml</supplementalModel>
                            </supplementalModels>
                            <resourceBundles>
                                <resourceBundle>org.apache:apache-jar-resource-bundle:1.4</resourceBundle>
                            </resourceBundles>
                            <properties>
                                <projectTimespan>2010~2015</projectTimespan>
                                <postDepListText>
The above (auto-generated) list aggregates the dependencies (either directly
or transitively) of all the modules that make up ${project.name}. You can use 
mvn dependency:list or mvn dependency:tree to view dependencies by submodule.

${license.additional-notes}
                        </postDepListText>
                            </properties>
                        </configuration>
                    </execution>
                </executions>
            </plugin>

            <!--
            run using:
            mvn org.apache.rat:apache-rat-plugin:check
             -->
            <plugin>
                <groupId>org.apache.rat</groupId>
                <artifactId>apache-rat-plugin</artifactId>
            </plugin>

            <plugin>
                <groupId>org.apache.maven.plugins</groupId>
                <artifactId>maven-eclipse-plugin</artifactId>
            </plugin>

            <plugin>
                <groupId>org.apache.maven.plugins</groupId>
                <artifactId>maven-jar-plugin</artifactId>
            </plugin>


            <plugin>
                <groupId>org.apache.maven.plugins</groupId>
                <artifactId>maven-release-plugin</artifactId>
                <configuration>
                    <!-- overriddes the default ('clean verify') -->
                    <preparationGoals>clean install</preparationGoals>
                    <autoVersionSubmodules>true</autoVersionSubmodules>
                </configuration>
            </plugin>

            <plugin>
                <groupId>org.apache.maven.plugins</groupId>
                <artifactId>maven-deploy-plugin</artifactId>
                <configuration>
                    <skip>false</skip>
                </configuration>
            </plugin>

        </plugins>
    </build>


    <dependencyManagement>
        <!-- is also for benefit of application developers, using scope=import -->
        <dependencies>
        
            <!-- unittestsupport -->
            <dependency>
                <groupId>org.apache.isis.core</groupId>
                <artifactId>isis-core-unittestsupport</artifactId>
                <version>1.12.0-SNAPSHOT</version>
                <!-- not scope=test, because referenced by some sql-tests-common under compile scope -->
            </dependency>
            <dependency>
                <groupId>org.apache.isis.core</groupId>
                <artifactId>isis-core-unittestsupport</artifactId>
                <version>1.12.0-SNAPSHOT</version>
                <type>test-jar</type>
                <scope>test</scope>
            </dependency>

            <!-- applib -->
            <dependency>
                <groupId>org.apache.isis.core</groupId>
                <artifactId>isis-core-applib</artifactId>
                <version>1.12.0-SNAPSHOT</version>
                <type>jar</type>
                <scope>compile</scope>
            </dependency>
            <dependency>
                <groupId>org.apache.isis.core</groupId>
                <artifactId>isis-core-applib</artifactId>
                <version>1.12.0-SNAPSHOT</version>
                <type>test-jar</type>
                <scope>test</scope>
            </dependency>

            <!-- schema -->
            <dependency>
                <groupId>org.apache.isis.core</groupId>
                <artifactId>isis-core-schema</artifactId>
                <version>1.12.0-SNAPSHOT</version>
                <type>jar</type>
                <scope>compile</scope>
            </dependency>
            <dependency>
                <groupId>org.apache.isis.core</groupId>
                <artifactId>isis-core-schema</artifactId>
                <version>1.12.0-SNAPSHOT</version>
                <type>test-jar</type>
                <scope>test</scope>
            </dependency>

            <!-- log4j -->
            <dependency>
                <groupId>org.apache.isis.core</groupId>
                <artifactId>isis-core-log4j</artifactId>
                <version>1.12.0-SNAPSHOT</version>
                <type>jar</type>
                <scope>compile</scope>
            </dependency>

            <!-- metamodel -->
            <dependency>
                <groupId>org.apache.isis.core</groupId>
                <artifactId>isis-core-metamodel</artifactId>
                <version>1.12.0-SNAPSHOT</version>
                <type>jar</type>
                <scope>compile</scope>
            </dependency>
            <dependency>
                <groupId>org.apache.isis.core</groupId>
                <artifactId>isis-core-metamodel</artifactId>
                <version>1.12.0-SNAPSHOT</version>
                <type>test-jar</type>
                <scope>test</scope>
            </dependency>

            <!-- runtime -->
            <dependency>
                <groupId>org.apache.isis.core</groupId>
                <artifactId>isis-core-runtime</artifactId>
                <version>1.12.0-SNAPSHOT</version>
            </dependency>
            <dependency>
                <groupId>org.apache.isis.core</groupId>
                <artifactId>isis-core-runtime</artifactId>
                <version>1.12.0-SNAPSHOT</version>
                <type>test-jar</type>
                <scope>test</scope>
            </dependency>
            <dependency>
                <groupId>org.apache.isis.core</groupId>
                <artifactId>isis-core-wrapper</artifactId>
                <version>1.12.0-SNAPSHOT</version>
            </dependency>

            <!-- webserver -->
            <dependency>
                <groupId>org.apache.isis.core</groupId>
                <artifactId>isis-core-webserver</artifactId>
                <version>1.12.0-SNAPSHOT</version>
            </dependency>

            <!-- specsupport -->
            <dependency>
                <groupId>org.apache.isis.core</groupId>
                <artifactId>isis-core-specsupport</artifactId>
                <version>1.12.0-SNAPSHOT</version>
            </dependency>

            <!-- integtestsupport -->
            <dependency>
                <groupId>org.apache.isis.core</groupId>
                <artifactId>isis-core-integtestsupport</artifactId>
                <version>1.12.0-SNAPSHOT</version>
                <!-- not scope=test, because referenced by some sql-tests-common under compile scope -->
            </dependency>

            <!-- Restful Objects viewer -->
            <dependency>
                <groupId>org.apache.isis.core</groupId>
                <artifactId>isis-core-viewer-restfulobjects-applib</artifactId>
                <version>1.12.0-SNAPSHOT</version>
            </dependency>
            <dependency>
                <groupId>org.apache.isis.core</groupId>
                <artifactId>isis-core-viewer-restfulobjects-applib</artifactId>
                <version>1.12.0-SNAPSHOT</version>
                <type>test-jar</type>
                <scope>test</scope>
            </dependency>
            <dependency>
                <groupId>org.apache.isis.core</groupId>
                <artifactId>isis-core-viewer-restfulobjects-rendering</artifactId>
                <version>1.12.0-SNAPSHOT</version>
            </dependency>
            <dependency>
                <groupId>org.apache.isis.core</groupId>
                <artifactId>isis-core-viewer-restfulobjects-rendering</artifactId>
                <version>1.12.0-SNAPSHOT</version>
                <type>test-jar</type>
                <scope>test</scope>
            </dependency>
            <dependency>
                <groupId>org.apache.isis.core</groupId>
                <artifactId>isis-core-viewer-restfulobjects-server</artifactId>
                <version>1.12.0-SNAPSHOT</version>
            </dependency>
            <dependency>
                <groupId>org.apache.isis.core</groupId>
                <artifactId>isis-core-viewer-restfulobjects-server</artifactId>
                <version>1.12.0-SNAPSHOT</version>
                <type>test-jar</type>
                <scope>test</scope>
            </dependency>

            <!-- security implementation(s) -->
            <dependency>
                <groupId>org.apache.isis.core</groupId>
                <artifactId>isis-core-security</artifactId>
                <version>1.12.0-SNAPSHOT</version>
            </dependency>
            <dependency>
                <groupId>org.apache.isis.core</groupId>
                <artifactId>isis-core-security-shiro</artifactId>
                <version>1.12.0-SNAPSHOT</version>
            </dependency>

            
            <!-- also for benefit of application developers, using scope=import -->
            <dependency>
                <groupId>org.apache.isis.viewer</groupId>
                <artifactId>isis-viewer-wicket-applib</artifactId>
                <version>1.12.0-SNAPSHOT</version>
            </dependency>
            <dependency>
                <groupId>org.apache.isis.viewer</groupId>
                <artifactId>isis-viewer-wicket-model</artifactId>
                <version>1.12.0-SNAPSHOT</version>
            </dependency>
            <dependency>
                <groupId>org.apache.isis.viewer</groupId>
                <artifactId>isis-viewer-wicket-model</artifactId>
                <version>1.12.0-SNAPSHOT</version>
                <scope>test</scope>
                <type>test-jar</type>
            </dependency>
            <dependency>
                <groupId>org.apache.isis.viewer</groupId>
                <artifactId>isis-viewer-wicket-ui</artifactId>
                <version>1.12.0-SNAPSHOT</version>
            </dependency>
            <dependency>
                <groupId>org.apache.isis.viewer</groupId>
                <artifactId>isis-viewer-wicket-ui</artifactId>
                <version>1.12.0-SNAPSHOT</version>
                <scope>test</scope>
                <type>test-jar</type>
            </dependency>
            <dependency>
                <groupId>org.apache.isis.viewer</groupId>
                <artifactId>isis-viewer-wicket-impl</artifactId>
                <version>1.12.0-SNAPSHOT</version>
            </dependency>
            <dependency>
                <groupId>org.apache.isis.viewer</groupId>
                <artifactId>isis-viewer-wicket-impl</artifactId>
                <version>1.12.0-SNAPSHOT</version>
                <scope>test</scope>
                <type>test-jar</type>
            </dependency>


            <!-- Maven plugin -->
            <dependency>
                <groupId>org.apache.isis.tool</groupId>
                <artifactId>isis-maven-plugin</artifactId>
                <version>1.12.0-SNAPSHOT</version>
            </dependency>

            <!-- JodaTime -->
            <dependency>
                <groupId>joda-time</groupId>
                <artifactId>joda-time</artifactId>
                <version>${joda-time.version}</version>
            </dependency>

            <!-- Google Guava (collections and commons) -->
            <dependency>
                <groupId>com.google.guava</groupId>
                <artifactId>guava</artifactId>
                <version>${guava.version}</version>
            </dependency>

            <!-- Logging -->
            <dependency>
              <groupId>org.slf4j</groupId>
              <artifactId>slf4j-api</artifactId>
              <version>${slf4j.version}</version>
            </dependency>    
            <dependency>
                <groupId>org.slf4j</groupId>
                <artifactId>slf4j-log4j12</artifactId>
                <version>${slf4j.version}</version>
            </dependency>
            <dependency>
                <groupId>org.slf4j</groupId>
                <artifactId>jcl-over-slf4j</artifactId>
                <version>${slf4j.version}</version>
            </dependency>

            <dependency>
                <groupId>log4j</groupId>
                <artifactId>log4j</artifactId>
                <version>${log4j.version}</version>
            </dependency>

            <dependency>
                <!--
                required because resteasy-jaxrs declares as a test dependency
                whereas httpclient4 needs it as a compile dependency -->
                <groupId>commons-logging</groupId>
                <artifactId>commons-logging</artifactId>
                <version>${commons-logging.version}</version>
            </dependency>


            <!-- Apache Commons -->
            <dependency>
                <groupId>commons-cli</groupId>
                <artifactId>commons-cli</artifactId>
                <version>${commons-cli.version}</version>
            </dependency>
            <dependency>
                <groupId>commons-httpclient</groupId>
                <artifactId>commons-httpclient</artifactId>
                <version>${commons-httpclient.version}</version>
            </dependency>
            <dependency>
                <groupId>commons-codec</groupId>
                <artifactId>commons-codec</artifactId>
                <version>${commons-codec.version}</version>
            </dependency>

            <!-- Dependency injection -->
            <dependency>
                <groupId>com.google.inject</groupId>
                <artifactId>guice</artifactId>
                <version>${guice.version}</version>
            </dependency>
            <dependency>
                <groupId>org.picocontainer</groupId>
                <artifactId>picocontainer</artifactId>
                <version>${picocontainer.version}</version>
            </dependency>

            <!--  Reflection/metadata -->
            <dependency>
                <groupId>org.reflections</groupId>
                <artifactId>reflections</artifactId>
                <version>${reflections.version}</version>
            </dependency>

            <!-- Bytecode libraries -->
            <dependency>
                <groupId>org.objenesis</groupId>
                <artifactId>objenesis</artifactId>
                <version>${objenesis.version}</version>
            </dependency>
            <dependency>
                <groupId>org.javassist</groupId>
                <artifactId>javassist</artifactId>
                <version>${javassist.version}</version>
            </dependency>


            <!-- XML libraries -->
            <dependency>
                <groupId>dom4j</groupId>
                <artifactId>dom4j</artifactId>
                <version>${dom4j.version}</version>
            </dependency>
            <dependency>
                <groupId>org.jdom</groupId>
                <artifactId>jdom</artifactId>
                <version>${jdom.version}</version>
            </dependency>
            <dependency>
                <groupId>com.thoughtworks.xstream</groupId>
                <artifactId>xstream</artifactId>
                <version>${xstream.version}</version>
            </dependency>


            <!-- JSON libraries -->
            <dependency>
                <groupId>com.fasterxml.jackson.core</groupId>
                <artifactId>jackson-core</artifactId>
                <version>${jackson.version}</version>
            </dependency>
            <dependency>
                <groupId>com.fasterxml.jackson.core</groupId>
                <artifactId>jackson-databind</artifactId>
                <version>${jackson.version}</version>
            </dependency>
            <dependency>
                <groupId>com.fasterxml.jackson.core</groupId>
                <artifactId>jackson-annotations</artifactId>
                <version>${jackson.version}</version>
            </dependency>
            <dependency>
                <groupId>com.google.code.gson</groupId>
                <artifactId>gson</artifactId>
                <version>${gson.version}</version>
            </dependency>


            <!-- HTML -->
            <dependency>
                <groupId>org.htmlparser</groupId>
                <artifactId>htmlparser</artifactId>
                <version>${htmlparser.version}</version>
                <exclusions>
                    <exclusion>
                        <groupId>com.sun</groupId>
                        <artifactId>tools</artifactId>
                    </exclusion>
                </exclusions>
            </dependency>


            <!-- Databases -->
            <dependency>
              <groupId>org.hsqldb</groupId>
              <artifactId>hsqldb</artifactId>
              <version>${hsqldb.version}</version>
            </dependency>

            <dependency>
              <groupId>org.lazyluke</groupId>
              <artifactId>log4jdbc-remix</artifactId>
              <version>${log4jdbc-remix.version}</version>
            </dependency>


            <!-- Shiro -->
            <dependency>
                <groupId>org.apache.shiro</groupId>
                <artifactId>shiro-core</artifactId>
                <version>${shiro.version}</version>
            </dependency>
            <dependency>
                <groupId>org.apache.shiro</groupId>
                <artifactId>shiro-web</artifactId>
                <version>${shiro.version}</version>
            </dependency>


            <!-- RestEasy -->
            <dependency>
                <groupId>org.jboss.resteasy</groupId>
                <artifactId>resteasy-jaxrs</artifactId>
                <version>${resteasy-jaxrs.version}</version>
                <exclusions>
                    <!-- instead use geronimo-servlet_3.0_spec -->
                    <exclusion>
                        <groupId>org.jboss.spec.javax.servlet</groupId>
                        <artifactId>jboss-servlet-api_3.1_spec</artifactId>
                    </exclusion>
                    <!-- instead use org.apache.geronimo.specs:geronimo-annotation_1.0_spec -->
                    <exclusion>
                        <groupId>javax.annotation</groupId>
                        <artifactId>jsr250-api</artifactId>
                    </exclusion>
                    <!-- org.apache.geronimo.specs:geronimo-activation_1.1_spec -->
                    <exclusion>
                        <groupId>javax.activation</groupId>
                        <artifactId>activation</artifactId>
                    </exclusion>
                </exclusions>
            </dependency>
            <dependency>
                <groupId>org.jboss.resteasy</groupId>
                <artifactId>resteasy-jaxb-provider</artifactId>
                <version>${resteasy-jaxrs.version}</version>
            </dependency>
            <dependency>
                <groupId>org.jboss.resteasy</groupId>
                <artifactId>resteasy-jackson-provider</artifactId>
                <version>${resteasy-jaxrs.version}</version>
            </dependency>

            <!-- Wicket -->
            <dependency>
                <groupId>org.apache.wicket</groupId>
                <artifactId>wicket</artifactId>
                <version>${wicket.version}</version>
                <type>pom</type>
            </dependency>

            <dependency>
                <groupId>org.apache.wicket</groupId>
                <artifactId>wicket-core</artifactId>
                <version>${wicket.version}</version>
                <exclusions>
                    <exclusion>
                        <!-- for dependency convergence -->
                        <groupId>org.slf4j</groupId>
                        <artifactId>slf4j-api</artifactId>
                    </exclusion>
                    <exclusion>
                        <groupId>commons-io</groupId>
                        <artifactId>commons-io</artifactId>
                    </exclusion>
                </exclusions>
            </dependency>

            <dependency>
                <groupId>org.apache.wicket</groupId>
                <artifactId>wicket-request</artifactId>
                <version>${wicket.version}</version>
                <exclusions>
                    <exclusion>
                        <!-- for dependency convergence -->
                        <groupId>org.slf4j</groupId>
                        <artifactId>slf4j-api</artifactId>
                    </exclusion>
                </exclusions>
            </dependency>

            <dependency>
                <groupId>org.apache.wicket</groupId>
                <artifactId>wicket-util</artifactId>
                <version>${wicket.version}</version>
                <exclusions>
                    <exclusion>
                        <!-- for dependency convergence -->
                        <groupId>org.slf4j</groupId>
                        <artifactId>slf4j-api</artifactId>
                    </exclusion>
                </exclusions>
            </dependency>

            <dependency>
                <groupId>org.apache.wicket</groupId>
                <artifactId>wicket-extensions</artifactId>
                <version>${wicket.version}</version>
                <exclusions>
                    <exclusion>
                        <!-- for dependency convergence -->
                        <groupId>org.slf4j</groupId>
                        <artifactId>slf4j-api</artifactId>
                    </exclusion>
                </exclusions>
            </dependency>

            <dependency>
                <groupId>org.apache.wicket</groupId>
                <artifactId>wicket-datetime</artifactId>
                <version>${wicket.version}</version>
                <exclusions>
                    <exclusion>
                        <!-- for dependency convergence -->
                        <groupId>org.slf4j</groupId>
                        <artifactId>slf4j-api</artifactId>
                    </exclusion>
                </exclusions>
            </dependency>

            <dependency>
                <groupId>org.apache.wicket</groupId>
                <artifactId>wicket-auth-roles</artifactId>
                <version>${wicket.version}</version>
                <exclusions>
                    <exclusion>
                        <!-- for dependency convergence -->
                        <groupId>org.slf4j</groupId>
                        <artifactId>slf4j-api</artifactId>
                    </exclusion>
                </exclusions>
            </dependency>

            <dependency>
                <groupId>org.apache.wicket</groupId>
                <artifactId>wicket-guice</artifactId>
                <version>${wicket.version}</version>
                <exclusions>
                    <exclusion>
                        <!-- for dependency convergence -->
                        <groupId>org.slf4j</groupId>
                        <artifactId>slf4j-api</artifactId>
                    </exclusion>
                    <exclusion>
                        <!-- for Java7 compatibility (we don't use the proxying capability of this component) -->
                        <groupId>cglib</groupId>
                        <artifactId>cglib</artifactId>
                    </exclusion>
                </exclusions>
            </dependency>

            <!-- Wicket-Select2 -->
            <dependency>

                <groupId>org.wicketstuff</groupId>
                <artifactId>wicketstuff-select2</artifactId>
                <version>7.2.0-SNAPSHOT</version>
                <!--<version>${wicketstuff.version}</version>-->
                <exclusions>
                    <exclusion>
                        <!-- for dependency convergence -->
                        <groupId>org.apache.wicket</groupId>
                        <artifactId>wicket-core</artifactId>
                    </exclusion>
                </exclusions>
            </dependency>

            <dependency>
                <groupId>org.webjars</groupId>
                <artifactId>select2</artifactId>
                <version>${select2.version}</version>
            </dependency>

            <dependency>
                <groupId>org.webjars</groupId>
                <artifactId>jquery-ui</artifactId>
                <version>${jquery-ui.version}</version>
                <exclusions>
                    <exclusion>
                        <groupId>org.webjars</groupId>
                        <artifactId>jquery</artifactId>
                    </exclusion>
                </exclusions>
            </dependency>

            <!-- Webjars -->
            <dependency>
                <groupId>de.agilecoders.wicket.webjars</groupId>
                <artifactId>wicket-webjars</artifactId>
                <version>${wicket-webjars.version}</version>
                <exclusions>
                    <exclusion>
                        <!-- for dependency convergence -->
                        <groupId>org.apache.wicket</groupId>
                        <artifactId>wicket-core</artifactId>
                    </exclusion>
                    <exclusion>
                        <groupId>org.apache.wicket</groupId>
                        <artifactId>wicket-request</artifactId>
                    </exclusion>
                </exclusions>
            </dependency>

            <dependency>
                <groupId>de.agilecoders.wicket</groupId>
                <artifactId>wicket-bootstrap-core</artifactId>
                <version>${wicket-bootstrap.version}</version>
                <exclusions>
                    <exclusion>
                        <groupId>org.apache.wicket</groupId>
                        <artifactId>wicket-util</artifactId>
                    </exclusion>
                    <exclusion>
                        <groupId>org.apache.wicket</groupId>
                        <artifactId>wicket-request</artifactId>
                    </exclusion>
                    <exclusion>
                        <groupId>org.apache.wicket</groupId>
                        <artifactId>wicket-core</artifactId>
                    </exclusion>
                    <exclusion>
                        <groupId>org.apache.wicket</groupId>
                        <artifactId>wicket-extensions</artifactId>
                    </exclusion>
                </exclusions>
            </dependency>

            <dependency>
                <groupId>de.agilecoders.wicket</groupId>
                <artifactId>wicket-bootstrap-extensions</artifactId>
                <version>${wicket-bootstrap.version}</version>
                <exclusions>
                    <exclusion>
                        <groupId>org.apache.wicket</groupId>
                        <artifactId>wicket-util</artifactId>
                    </exclusion>
                    <exclusion>
                        <groupId>org.apache.wicket</groupId>
                        <artifactId>wicket-request</artifactId>
                    </exclusion>
                    <exclusion>
                        <groupId>org.apache.wicket</groupId>
                        <artifactId>wicket-core</artifactId>
                    </exclusion>
                    <exclusion>
                        <groupId>org.apache.wicket</groupId>
                        <artifactId>wicket-extensions</artifactId>
                    </exclusion>
                    <exclusion>
                        <groupId>org.webjars</groupId>
                        <artifactId>bootstrap</artifactId>
                    </exclusion>
                    <exclusion>
                        <groupId>org.webjars</groupId>
                        <artifactId>jquery</artifactId>
                    </exclusion>
                    <!-- exclude unused extensions -->
                    <exclusion>
                        <groupId>org.webjars</groupId>
                        <artifactId>jquerypp</artifactId>
                    </exclusion>
                    <exclusion>
                        <groupId>org.webjars</groupId>
                        <artifactId>jquery-ui</artifactId>
                    </exclusion>
                    <exclusion>
                        <groupId>org.webjars</groupId>
                        <artifactId>typeaheadjs</artifactId>
                    </exclusion>
                    <exclusion>
                        <groupId>org.webjars</groupId>
                        <artifactId>x-editable-bootstrap</artifactId>
                    </exclusion>
                    <exclusion>
                        <groupId>org.webjars</groupId>
                        <artifactId>spin-js</artifactId>
                    </exclusion>
                    <exclusion>
                        <groupId>com.google.javascript</groupId>
                        <artifactId>closure-compiler</artifactId>
                    </exclusion>
                </exclusions>
            </dependency>

            <dependency>
                <groupId>de.agilecoders.wicket</groupId>
                <artifactId>wicket-bootstrap-themes</artifactId>
                <version>${wicket-bootstrap.version}</version>
                <exclusions>
                    <exclusion>
                        <groupId>org.apache.wicket</groupId>
                        <artifactId>wicket-core</artifactId>
                    </exclusion>
                </exclusions>
            </dependency>


            <dependency>
                <groupId>net.ftlines.wicket-source</groupId>
                <artifactId>wicket-source</artifactId>
                <version>${wicket-source.version}</version>
                <exclusions>
                    <exclusion>
                        <!-- for dependency convergence -->
                        <groupId>org.apache.wicket</groupId>
                        <artifactId>wicket-core</artifactId>
                    </exclusion>
                </exclusions>
            </dependency>
            
            
            <!-- predicate libraries -->
            <dependency>
                <groupId>org.hamcrest</groupId>
                <artifactId>hamcrest-core</artifactId>
                <version>${hamcrest.version}</version>
            </dependency>
            <dependency>
                <groupId>org.hamcrest</groupId>
                <artifactId>hamcrest-library</artifactId>
                <version>${hamcrest.version}</version>
            </dependency>

            <!-- Web development -->
            <dependency>
                <groupId>org.eclipse.jetty.aggregate</groupId>
                <artifactId>jetty-all</artifactId>
                <version>${jetty.version}</version>
                <classifier>uber</classifier>
                <exclusions>
                    <exclusion>
                        <groupId>org.eclipse.jetty.orbit</groupId>
                        <artifactId>javax.servlet</artifactId>
                    </exclusion>
                </exclusions>
            </dependency>

            <!-- Testing libraries (not scope=test because used by isis-core-integtest) -->
            <dependency>
                <groupId>junit</groupId>
                <artifactId>junit</artifactId>
                <version>${junit.version}</version>
            </dependency>

            <dependency>
                <groupId>org.jmock</groupId>
                <artifactId>jmock</artifactId>
                <version>${jmock.version}</version>
            </dependency>

            <dependency>
                <groupId>org.jmock</groupId>
                <artifactId>jmock-junit4</artifactId>
                <version>${jmock.version}</version>
                <exclusions>
                    <exclusion>
                <!-- for dependency convergence -->
                        <groupId>junit</groupId>
                        <artifactId>junit-dep</artifactId>
                    </exclusion>
                </exclusions>
            </dependency>

            <!-- BDD testing -->
            <dependency>
                <groupId>info.cukes</groupId>
                <artifactId>cucumber-java</artifactId>
                <version>${cucumber.version}</version>
            </dependency>
            <dependency>
                <groupId>info.cukes</groupId>
                <artifactId>cucumber-junit</artifactId>
                <version>${cucumber.version}</version>
            </dependency>

            <!-- Testing libraries (scope=test) -->
            <dependency>
                <groupId>org.easymock</groupId>
                <artifactId>easymock</artifactId>
                <version>${easymock.version}</version>
                <scope>test</scope>
            </dependency>

            <!-- Specs -->
            <dependency>
                <groupId>org.apache.geronimo.specs</groupId>
                <artifactId>geronimo-jsp_2.1_spec</artifactId>
                <version>${geronimo-jsp_2.1_spec.version}</version>
            </dependency>
              <dependency>
                <groupId>org.apache.geronimo.specs</groupId>
                <artifactId>geronimo-jta_1.1_spec</artifactId>
                <version>${geronimo-jta_1.1_spec.version}</version>
              </dependency>
            <dependency>
                <groupId>org.apache.geronimo.specs</groupId>
                <artifactId>geronimo-jta_1.0.1B_spec</artifactId>
                <version>${geronimo-jta_1.0.1B_spec.version}</version>
            </dependency>
            <dependency>
                <groupId>org.apache.geronimo.specs</groupId>
                <artifactId>geronimo-servlet_3.0_spec</artifactId>
                <version>${geronimo-servlet_3.0_spec.version}</version>
            </dependency>
            <dependency>
                <groupId>org.apache.geronimo.specs</groupId>
                <artifactId>geronimo-annotation_1.0_spec</artifactId>
                <version>${geronimo-annotation_1.0_spec.version}</version>
            </dependency>
            <dependency>
                <groupId>org.apache.geronimo.specs</groupId>
                <artifactId>geronimo-activation_1.1_spec</artifactId>
                <version>${geronimo-activation_1.1_spec.version}</version>
            </dependency>
            <dependency>
                <groupId>org.apache.geronimo.specs</groupId>
                <artifactId>geronimo-javamail_1.4_spec</artifactId>
                <version>${geronimo-javamail_1.4_spec.version}</version>
            </dependency>
            <dependency>
                <groupId>org.apache.geronimo.specs</groupId>
                <artifactId>geronimo-atinject_1.0_spec</artifactId>
                <version>${geronimo-atinject_1.0_spec.version}</version>
            </dependency>
            <dependency>
                <groupId>org.apache.geronimo.specs</groupId>
                <artifactId>geronimo-jcdi_1.0_spec</artifactId>
                <version>${geronimo-jcdi_1.0_spec.version}</version>
            </dependency>

            <dependency>
                <groupId>org.jboss.spec.javax.ws.rs</groupId>
                <artifactId>jboss-jaxrs-api_2.0_spec</artifactId>
                <version>${jboss-jaxrs-api_2.0_spec.version}</version>
            </dependency>


            <!-- javax APIs -->
            <dependency>
                <groupId>javax.validation</groupId>
                <artifactId>validation-api</artifactId>
                <version>${validation-api.version}</version>
            </dependency>


            <!-- DataNucleus -->
            <dependency>
                <groupId>javax.jdo</groupId>
                <artifactId>jdo-api</artifactId>
                <version>${jdo-api.version}</version>
            </dependency>
            <dependency>
                <groupId>org.datanucleus</groupId>
                <artifactId>datanucleus-core</artifactId>
                <version>${datanucleus-core.version}</version>
            </dependency>
            <dependency>
                <groupId>org.datanucleus</groupId>
                <artifactId>datanucleus-api-jdo</artifactId>
                <version>${datanucleus-api-jdo.version}</version>
            </dependency>
            <dependency>
                <groupId>org.datanucleus</groupId>
                <artifactId>datanucleus-jdo-query</artifactId>
                <version>${datanucleus-jdo-query.version}</version>
            </dependency>
            <dependency>
                <groupId>org.datanucleus</groupId>
                <artifactId>datanucleus-rdbms</artifactId>
                <version>${datanucleus-rdbms.version}</version>
            </dependency>
            <dependency>
                <groupId>org.datanucleus</groupId>
                <artifactId>datanucleus-jodatime</artifactId>
                <version>${datanucleus-jodatime.version}</version>
            </dependency>

            <dependency>
                <groupId>io.swagger</groupId>
                <artifactId>swagger-core</artifactId>
                <version>${swagger-core.version}</version>
                <exclusions>
                    <exclusion>
                        <groupId>org.apache.commons</groupId>
                        <artifactId>commons-lang3</artifactId>
                    </exclusion>
                </exclusions>
            </dependency>
            <dependency>
                <groupId>org.webjars</groupId>
                <artifactId>swagger-ui</artifactId>
                <version>${swagger-ui.version}</version>
            </dependency>

            <dependency>
                <groupId>org.webjars</groupId>
                <artifactId>webjars-servlet-2.x</artifactId>
                <version>${webjars-servlet-2.x.version}</version>
            </dependency>

        </dependencies>
    </dependencyManagement>

    <dependencies>
        <!-- compile dependencies -->
        <dependency>
            <groupId>com.google.guava</groupId>
            <artifactId>guava</artifactId>
        </dependency>
        <dependency>
            <groupId>org.hamcrest</groupId>
            <artifactId>hamcrest-library</artifactId>
        </dependency>
        <dependency>
          <groupId>org.slf4j</groupId>
          <artifactId>slf4j-api</artifactId>
        </dependency>


        <!-- test dependencies -->
        <dependency>
            <groupId>junit</groupId>
            <artifactId>junit</artifactId>
            <scope>test</scope>
        </dependency>
        <dependency>
            <groupId>org.jmock</groupId>
            <artifactId>jmock-junit4</artifactId>
            <scope>test</scope>
        </dependency>
        <dependency>
            <groupId>org.objenesis</groupId>
            <artifactId>objenesis</artifactId>
            <scope>test</scope>
        </dependency>
    </dependencies>

    <profiles>
        <profile>
            <id>jdk7</id>
            <build>
                <plugins>
                    <plugin>
                        <groupId>org.apache.maven.plugins</groupId>
                        <artifactId>maven-toolchains-plugin</artifactId>
                        <version>1.1</version>
                        <executions>
                            <execution>
                                <goals>
                                    <goal>toolchain</goal>
                                </goals>
                            </execution>
                        </executions>
                        <configuration>
                            <toolchains>
                                <jdk>
                                    <version>1.7</version>
                                    <vendor>oracle</vendor>
                                </jdk>
                            </toolchains>
                        </configuration>
                    </plugin>
                </plugins>
            </build>
        </profile>
        <profile>
            <id>apache-release</id>
            <build>
                <plugins>
                    <plugin>
                        <groupId>org.apache.maven.plugins</groupId>
                        <artifactId>maven-toolchains-plugin</artifactId>
                        <version>1.1</version>
                        <executions>
                            <execution>
                                <goals>
                                    <goal>toolchain</goal>
                                </goals>
                            </execution>
                        </executions>
                        <configuration>
                            <toolchains>
                                <jdk>
                                    <version>1.7</version>
                                    <vendor>oracle</vendor>
                                </jdk>
                            </toolchains>
                        </configuration>
                    </plugin>
                </plugins>
            </build>
        </profile>
        <profile>
            <id>m2e</id>
            <activation>
                <property>
                    <name>m2e.version</name>
                </property>
            </activation>
            <build>
                <directory>target-ide</directory>
            </build>
        </profile>


        <profile>
            <id>deploy-local</id>
            <activation>
                <property>
                    <name>deploy</name>
                    <value>local</value>
                </property>
            </activation>
            <!-- to deploy locally -->
            <properties>
                <distMgmtSiteUrl>file:///tmp/m2-sites/isis</distMgmtSiteUrl>
            </properties>
        </profile>

        <!-- overrides inherited configuration to allow regular deploy plugin 
            to work to snapshot repo. Use: -D deploy=snapshot -D modules=standard -D 
            distMgmtSnapshotsUrl=... where the last property is the repo URL to deploy 
            to -->
        <profile>
            <id>deploy-snapshot</id>
            <activation>
                <property>
                    <name>deploy</name>
                    <value>snapshot</value>
                </property>
            </activation>
            <build>
                <plugins>
                    <plugin>
                        <groupId>org.apache.maven.plugins</groupId>
                        <artifactId>maven-deploy-plugin</artifactId>
                        <inherited>true</inherited>
                        <configuration>
                            <skip>false</skip>
                        </configuration>
                    </plugin>
                </plugins>
            </build>
        </profile>
        <profile>
            <id>owasp</id>
            <activation>
                <property>
                    <name>owasp</name>
                </property>
            </activation>
            <build>
                <plugins>
                    <plugin>
                        <groupId>org.owasp</groupId>
                        <artifactId>dependency-check-maven</artifactId>
                        <version>1.3.1</version>
                        <executions>
                            <execution>
                                <id>owasp-aggregate</id>
                                <goals>
                                    <goal>aggregate</goal>
                                </goals>
                                <configuration>
                                    <skipProvidedScope>true</skipProvidedScope>
                                    <skipRuntimeScope>true</skipRuntimeScope>
                                </configuration>
                            </execution>
                        </executions>
                    </plugin>
                </plugins>
            </build>
        </profile>
        <profile>
            <id>jdeps</id>
            <activation>
                <property>
                    <name>jdeps</name>
                </property>
            </activation>
            <build>
                <plugins>
                    <plugin>
                        <groupId>org.apache.maven.plugins</groupId>
                        <artifactId>maven-jdeps-plugin</artifactId>
                        <version>3.0.0</version>
                        <executions>
                            <execution>
                                <id>jdeps-jdkinternals</id>
                                <goals>
                                    <goal>jdkinternals</goal>
                                    <goal>test-jdkinternals</goal>
                                </goals>
                            </execution>
                        </executions>
                    </plugin>
                </plugins>
            </build>
        </profile>
    </profiles>

    <modules>
        <module>applib</module>
        <module>schema</module>
        <module>log4j</module>
        <module>metamodel</module>
        <module>runtime</module>
        <module>wrapper</module>
        <module>webserver</module>

        <module>security</module>
        <module>security-shiro</module>

        <module>unittestsupport</module>
        <module>specsupport</module>
        <module>integtestsupport</module>

        <module>viewer-restfulobjects-applib</module>
        <module>viewer-restfulobjects-rendering</module>
        <module>viewer-restfulobjects-server</module>

        <module>viewer-wicket-applib</module>
        <module>viewer-wicket-model</module>
        <module>viewer-wicket-ui</module>
        <module>viewer-wicket-impl</module>

        <module>maven-plugin</module>
    </modules>


</project>

<|MERGE_RESOLUTION|>--- conflicted
+++ resolved
@@ -139,13 +139,8 @@
 
         <jetty.version>9.3.6.v20151106</jetty.version>
 
-<<<<<<< HEAD
-        <wicket.version>7.0.0</wicket.version>
-        <wicketstuff.version>7.1.0</wicketstuff.version>
-=======
         <wicket.version>7.2.0</wicket.version>
         <wicketstuff.version>7.2.0</wicketstuff.version>
->>>>>>> f4697c61
 
         <wicket-webjars.version>0.5.3</wicket-webjars.version>
         <wicket-bootstrap.version>0.10.6</wicket-bootstrap.version>
@@ -1612,8 +1607,7 @@
 
                 <groupId>org.wicketstuff</groupId>
                 <artifactId>wicketstuff-select2</artifactId>
-                <version>7.2.0-SNAPSHOT</version>
-                <!--<version>${wicketstuff.version}</version>-->
+                <version>${wicketstuff.version}</version>
                 <exclusions>
                     <exclusion>
                         <!-- for dependency convergence -->
