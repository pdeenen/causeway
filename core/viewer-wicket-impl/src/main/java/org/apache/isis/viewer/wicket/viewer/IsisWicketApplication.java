/*
 *  Licensed to the Apache Software Foundation (ASF) under one
 *  or more contributor license agreements.  See the NOTICE file
 *  distributed with this work for additional information
 *  regarding copyright ownership.  The ASF licenses this file
 *  to you under the Apache License, Version 2.0 (the
 *  "License"); you may not use this file except in compliance
 *  with the License.  You may obtain a copy of the License at
 *
 *        http://www.apache.org/licenses/LICENSE-2.0
 *
 *  Unless required by applicable law or agreed to in writing,
 *  software distributed under the License is distributed on an
 *  "AS IS" BASIS, WITHOUT WARRANTIES OR CONDITIONS OF ANY
 *  KIND, either express or implied.  See the License for the
 *  specific language governing permissions and limitations
 *  under the License.
 */

package org.apache.isis.viewer.wicket.viewer;

import java.io.IOException;
import java.net.URL;
import java.util.Collections;
import java.util.List;
import java.util.ServiceLoader;
import java.util.Set;
import java.util.UUID;
import java.util.concurrent.Executors;
import java.util.concurrent.Future;
import java.util.function.Function;

import com.google.common.base.Charsets;
import com.google.common.io.Resources;
import com.google.inject.Guice;
import com.google.inject.Injector;

import org.apache.wicket.Application;
import org.apache.wicket.ConverterLocator;
import org.apache.wicket.IConverterLocator;
import org.apache.wicket.Page;
import org.apache.wicket.RuntimeConfigurationType;
import org.apache.wicket.SharedResources;
import org.apache.wicket.ajax.AjaxRequestTarget;
import org.apache.wicket.authentication.IAuthenticationStrategy;
import org.apache.wicket.authentication.strategy.DefaultAuthenticationStrategy;
import org.apache.wicket.authroles.authentication.AuthenticatedWebApplication;
import org.apache.wicket.authroles.authentication.AuthenticatedWebSession;
import org.apache.wicket.core.request.mapper.MountedMapper;
import org.apache.wicket.devutils.debugbar.DebugBar;
import org.apache.wicket.devutils.debugbar.InspectorDebugPanel;
import org.apache.wicket.devutils.debugbar.PageSizeDebugPanel;
import org.apache.wicket.devutils.debugbar.SessionSizeDebugPanel;
import org.apache.wicket.devutils.debugbar.VersionDebugContributor;
import org.apache.wicket.devutils.diskstore.DebugDiskDataStore;
import org.apache.wicket.guice.GuiceComponentInjector;
import org.apache.wicket.markup.head.IHeaderResponse;
import org.apache.wicket.markup.head.ResourceAggregator;
import org.apache.wicket.markup.head.filter.JavaScriptFilteredIntoFooterHeaderResponse;
import org.apache.wicket.markup.html.IHeaderContributor;
import org.apache.wicket.markup.html.WebPage;
import org.apache.wicket.request.cycle.IRequestCycleListener;
import org.apache.wicket.request.cycle.PageRequestHandlerTracker;
import org.apache.wicket.request.cycle.RequestCycleListenerCollection;
import org.apache.wicket.request.resource.CssResourceReference;
import org.apache.wicket.settings.DebugSettings;
import org.apache.wicket.settings.RequestCycleSettings;
import org.apache.wicket.util.time.Duration;
import org.slf4j.Logger;
import org.slf4j.LoggerFactory;
import org.wicketstuff.select2.ApplicationSettings;

import org.apache.isis.commons.internal.context._Context;
import org.apache.isis.config.IsisConfiguration;
import org.apache.isis.config.internal._Config;
import org.apache.isis.core.commons.ensure.Ensure;
import org.apache.isis.core.metamodel.adapter.ObjectAdapter;
import org.apache.isis.core.metamodel.specloader.validator.MetaModelInvalidException;
import org.apache.isis.core.runtime.system.context.IsisContext;
import org.apache.isis.core.runtime.system.session.IsisSessionFactory;
import org.apache.isis.core.runtime.threadpool.ThreadPoolSupport;
import org.apache.isis.core.security.authentication.AuthenticationSession;
import org.apache.isis.viewer.wicket.model.isis.WicketViewerSettings;
import org.apache.isis.viewer.wicket.model.isis.WicketViewerSettingsAccessor;
import org.apache.isis.viewer.wicket.model.mementos.ObjectAdapterMemento;
import org.apache.isis.viewer.wicket.model.models.ImageResourceCache;
import org.apache.isis.viewer.wicket.model.models.PageType;
import org.apache.isis.viewer.wicket.ui.ComponentFactory;
import org.apache.isis.viewer.wicket.ui.app.registry.ComponentFactoryRegistry;
import org.apache.isis.viewer.wicket.ui.app.registry.ComponentFactoryRegistryAccessor;
import org.apache.isis.viewer.wicket.ui.components.actionmenu.entityactions.AdditionalLinksPanel;
import org.apache.isis.viewer.wicket.ui.components.scalars.string.MultiLineStringPanel;
import org.apache.isis.viewer.wicket.ui.components.widgets.select2.Select2BootstrapCssReference;
import org.apache.isis.viewer.wicket.ui.components.widgets.select2.Select2JsReference;
import org.apache.isis.viewer.wicket.ui.components.widgets.themepicker.IsisWicketThemeSupport;
import org.apache.isis.viewer.wicket.ui.pages.PageClassRegistry;
import org.apache.isis.viewer.wicket.ui.pages.PageClassRegistryAccessor;
import org.apache.isis.viewer.wicket.ui.pages.accmngt.AccountConfirmationMap;
import org.apache.isis.viewer.wicket.ui.pages.login.WicketLogoutPage;
import org.apache.isis.viewer.wicket.ui.panels.PanelUtil;
import org.apache.isis.viewer.wicket.viewer.integration.isis.IsisInjectModule;
import org.apache.isis.viewer.wicket.viewer.integration.wicket.AuthenticatedWebSessionForIsis;
import org.apache.isis.viewer.wicket.viewer.integration.wicket.ConverterForObjectAdapter;
import org.apache.isis.viewer.wicket.viewer.integration.wicket.ConverterForObjectAdapterMemento;
import org.apache.isis.viewer.wicket.viewer.integration.wicket.WebRequestCycleForIsis;
import org.apache.isis.viewer.wicket.viewer.settings.IsisResourceSettings;

import static java.util.Objects.requireNonNull;
import static org.apache.isis.commons.internal.base._With.acceptIfPresent;

import de.agilecoders.wicket.core.Bootstrap;
import de.agilecoders.wicket.core.markup.html.bootstrap.behavior.BootstrapBaseBehavior;
import de.agilecoders.wicket.core.settings.BootstrapSettings;
import de.agilecoders.wicket.core.settings.IBootstrapSettings;
import de.agilecoders.wicket.webjars.WicketWebjars;
import de.agilecoders.wicket.webjars.settings.IWebjarsSettings;
import de.agilecoders.wicket.webjars.settings.WebjarsSettings;
import net.ftlines.wicketsource.WicketSource;

/**
 * Main application, subclassing the Wicket {@link Application} and
 * bootstrapping Isis.
 *
 * <p>
 * Its main responsibility is to allow the set of {@link ComponentFactory}s used
 * to render the domain objects to be registered. This type of customization is
 * common place. At a more fundamental level, also allows the {@link Page}
 * implementation for each {@link PageType page type} to be overridden. This is
 * probably less common, because CSS can also be used for this purpose.
 *
 * <p>
 * New {@link ComponentFactory}s can be specified in two ways. The preferred
 * approach is to use the {@link ServiceLoader} mechanism, whereby the
 * {@link ComponentFactory} implementation class is specified in a file under
 * <tt>META-INF/services</tt>. See <tt>views-gmaps2</tt> for an example of this.
 * Including a jar that uses this mechanism on the classpath will automatically
 * make the {@link ComponentFactory} defined within it available.
 *
 * <p>
 * Alternatively, {@link ComponentFactory}s can be specified by overriding {@link #newIsisWicketModule()}.
 * This mechanism allows a number of other aspects to be customized.
 */
public class IsisWicketApplication
extends AuthenticatedWebApplication
implements ComponentFactoryRegistryAccessor, PageClassRegistryAccessor, WicketViewerSettingsAccessor {

    private static final long serialVersionUID = 1L;

    private static final Logger LOG = LoggerFactory.getLogger(IsisWicketApplication.class);

    private static final String STRIP_WICKET_TAGS_KEY = "isis.viewer.wicket.stripWicketTags";
    private static final boolean STRIP_WICKET_TAGS_DEFAULT = true;
    private static final String AJAX_DEBUG_MODE_KEY = "isis.viewer.wicket.ajaxDebugMode";
    private static final boolean AJAX_DEBUG_MODE_DEFAULT = false;
    private static final String WICKET_SOURCE_PLUGIN_KEY = "isis.viewer.wicket.wicketSourcePlugin";
    private static final boolean WICKET_SOURCE_PLUGIN_DEFAULT = false;

    private static final String WICKET_REMEMBER_ME_COOKIE_KEY = "isis.viewer.wicket.rememberMe.cookieKey";
    private static final String WICKET_REMEMBER_ME_COOKIE_KEY_DEFAULT = "isisWicketRememberMe";
    private static final String WICKET_REMEMBER_ME_ENCRYPTION_KEY = "isis.viewer.wicket.rememberMe.encryptionKey";

    /**
     * A configuration setting which value determines whether debug bar and other stuff influenced by {@link DebugSettings#isDevelopmentUtilitiesEnabled()} is enabled or not.
     *
     * <p>
     *     By default, depends on the mode (prototyping = enabled, server = disabled).  This property acts as an override.
     * </p>
     */
    public static final String ENABLE_DEVELOPMENT_UTILITIES_KEY = "isis.viewer.wicket.developmentUtilities.enable";
    public static final boolean ENABLE_DEVELOPMENT_UTILITIES_DEFAULT = false;

    /**
     * Convenience locator, down-casts inherited functionality.
     */
    public static IsisWicketApplication get() {
        return (IsisWicketApplication) AuthenticatedWebApplication.get();
    }

    /**
     * {@link com.google.inject.Inject Inject}ed when {@link #init() initialized}.
     */
    @com.google.inject.Inject
    private ComponentFactoryRegistry componentFactoryRegistry;

    /**
     * {@link com.google.inject.Inject Inject}ed when {@link #init() initialized}.
     */
    @SuppressWarnings("unused")
    @com.google.inject.Inject
    private ImageResourceCache imageCache;

    /**
     * {@link com.google.inject.Inject Inject}ed when {@link #init() initialized}.
     */
    @SuppressWarnings("unused")
    @com.google.inject.Inject
    private WicketViewerSettings wicketViewerSettings;

    /**
     * {@link com.google.inject.Inject Inject}ed when {@link #init() initialized}.
     */
    @com.google.inject.Inject
    private PageClassRegistry pageClassRegistry;

    /**
     * {@link com.google.inject.Inject Inject}ed when {@link #init() initialized}.
     */
    @com.google.inject.Inject
    private IsisSessionFactory isisSessionFactory;

    @com.google.inject.Inject
    private WicketViewerSettings settings;

    private final IsisWicketApplication_Experimental experimental;


    // /////////////////////////////////////////////////
    // constructor, init
    // /////////////////////////////////////////////////

    public IsisWicketApplication() {
        experimental = new IsisWicketApplication_Experimental(this);
    }


    /**
     * Although there are warnings about not overriding this method, it doesn't seem possible
     * to call {@link #setResourceSettings(org.apache.wicket.settings.ResourceSettings)} in the
     * {@link #init()} method.
     */
    @Override
    protected void internalInit() {
        // replace with custom implementation of ResourceSettings that changes the order
        // in which search for i18n properties, to search for the application-specific
        // settings before any other.
        setResourceSettings(new IsisResourceSettings(this));

        // this doesn't seem to accomplish anything
        // experimental.addListenerToStripRemovedComponentsFromAjaxTargetResponse();
        
        super.internalInit();

    }
    
    private static AjaxRequestTarget decorate(final AjaxRequestTarget ajaxRequestTarget) {
        ajaxRequestTarget.registerRespondListener( new TargetRespondListenerToResetQueryResultCache() );
        return ajaxRequestTarget;
    }

    @Override
    public Application setAjaxRequestTargetProvider(Function<Page, AjaxRequestTarget> ajaxRequestTargetProvider) {
        final Application application = super.setAjaxRequestTargetProvider(
                (Page context) -> decorate(ajaxRequestTargetProvider.apply(context)) );
        return application;
    }

    /**
     * Initializes the application; in particular, bootstrapping the Isis
     * backend, and initializing the {@link ComponentFactoryRegistry} to be used
     * for rendering.
     */
    @Override
    protected void init() {
        
        final IsisConfiguration configuration = _Config.getConfiguration();
        
        List<Future<Object>> futures = null;
        try {
            super.init();

            futures = startBackgroundInitializationThreads();

            getRequestCycleSettings().setRenderStrategy(RequestCycleSettings.RenderStrategy.REDIRECT_TO_RENDER);
            getResourceSettings().setParentFolderPlaceholder("$up$");
//            getResourceSettings().setCachingStrategy(
//                    new FilenameWithVersionResourceCachingStrategy(
//                            new CachingResourceVersion(
//                                    new MessageDigestResourceVersion())));

            RequestCycleListenerCollection requestCycleListeners = getRequestCycleListeners();
            IRequestCycleListener requestCycleListenerForIsis = newWebRequestCycleForIsis();
            requestCycleListeners.add(requestCycleListenerForIsis);
            requestCycleListeners.add(new PageRequestHandlerTracker());

            //
            // create IsisSessionFactory
            //
            final Injector injector = Guice.createInjector(
                    newIsisModule(), 
                    newIsisWicketModule());
            
            initWicketComponentInjection(injector);
            
            injector.injectMembers(this); // populates this.isisSessionFactory
            Ensure.ensure("IsisSessionFactory should have been injected.", this.isisSessionFactory != null);
            
            if (requestCycleListenerForIsis instanceof WebRequestCycleForIsis) {
                WebRequestCycleForIsis webRequestCycleForIsis = (WebRequestCycleForIsis) requestCycleListenerForIsis;
                webRequestCycleForIsis.setPageClassRegistry(pageClassRegistry);
            }
            
            this.getMarkupSettings().setStripWicketTags(determineStripWicketTags(configuration));

            configureSecurity(configuration);

            getDebugSettings().setAjaxDebugModeEnabled(determineAjaxDebugModeEnabled(configuration));

            // must be done after injected componentFactoryRegistry into the app itself
            buildCssBundle();

            filterJavascriptContributions();

            configureWicketSourcePluginIfNecessary();
            
            // TODO ISIS-987 Either make the API better (no direct access to the map) or use DB records
            int maxEntries = 1000;
            setMetaData(AccountConfirmationMap.KEY, new AccountConfirmationMap(maxEntries, Duration.days(1)));

            mountPages();

            @SuppressWarnings("unused")
            SharedResources sharedResources = getSharedResources();

            final MetaModelInvalidException mmie = IsisContext.getMetaModelInvalidExceptionIfAny();
            if(mmie != null) {
                log(mmie.getValidationErrors());
            }

            if(_Context.isPrototyping()) {
                DebugDiskDataStore.register(this);
                LOG.debug("DebugDiskDataStore registered; access via ~/wicket/internal/debug/diskDataStore");
                LOG.debug("DebugDiskDataStore: eg, http://localhost:8080/wicket/wicket/internal/debug/diskDataStore");

                if(!getDebugSettings().isDevelopmentUtilitiesEnabled()) {
                    boolean enableDevUtils = configuration
                            .getBoolean(ENABLE_DEVELOPMENT_UTILITIES_KEY, ENABLE_DEVELOPMENT_UTILITIES_DEFAULT);
                    if(enableDevUtils) {
                        getDebugSettings().setDevelopmentUtilitiesEnabled(true);
    
                        // copied from DebugBarInitializer
                        // this is hacky, but need to do this because IInitializer#init() called before
                        // the Application's #init() is called.
                        // an alternative, better, design might be to move Isis' own initialization into an
                        // implementation of IInitializer?
                        DebugBar.registerContributor(VersionDebugContributor.DEBUG_BAR_CONTRIB, this);
                        DebugBar.registerContributor(InspectorDebugPanel.DEBUG_BAR_CONTRIB, this);
                        DebugBar.registerContributor(SessionSizeDebugPanel.DEBUG_BAR_CONTRIB, this);
                        DebugBar.registerContributor(PageSizeDebugPanel.DEBUG_BAR_CONTRIB, this);
                    }
                }
            }

            LOG.debug("storeSettings.inmemoryCacheSize        : {}", getStoreSettings().getInmemoryCacheSize());
            LOG.debug("storeSettings.asynchronousQueueCapacity: {}", getStoreSettings().getAsynchronousQueueCapacity());
            LOG.debug("storeSettings.maxSizePerSession        : {}", getStoreSettings().getMaxSizePerSession());
            LOG.debug("storeSettings.fileStoreFolder          : {}", getStoreSettings().getFileStoreFolder());

        } catch(RuntimeException ex) {
            // because Wicket's handling in its WicketFilter (that calls this method) does not log the exception.
            LOG.error("Failed to initialize", ex);
            throw ex;
        } finally {
            ThreadPoolSupport.getInstance().join(futures);
        }

        acceptIfPresent(IsisWicketThemeSupport.getInstance(), themeSupport->{
            IBootstrapSettings settings = Bootstrap.getSettings();
            settings.setThemeProvider(themeSupport.getThemeProvider());
        });

    }
    
    protected List<Future<Object>> startBackgroundInitializationThreads() {
        return ThreadPoolSupport.getInstance().invokeAll(
                Executors.callable(this::configureWebJars),
                Executors.callable(this::configureWicketBootstrap),
                Executors.callable(this::configureWicketSelect2)
            );
    }

    /**
     * protected visibility to allow ad-hoc overriding of some other authentication strategy.
     */
    protected void configureSecurity(final IsisConfiguration configuration) {
        getSecuritySettings().setAuthenticationStrategy(newAuthenticationStrategy(configuration));
    }

    /**
     * protected visibility to allow ad-hoc overriding of some other authentication strategy.
     */
    protected IAuthenticationStrategy newAuthenticationStrategy(final IsisConfiguration configuration) {
        final String cookieKey = configuration.getString(WICKET_REMEMBER_ME_COOKIE_KEY,
                WICKET_REMEMBER_ME_COOKIE_KEY_DEFAULT);
        final String encryptionKey = configuration.getString(WICKET_REMEMBER_ME_ENCRYPTION_KEY, defaultEncryptionKeyIfNotConfigured());
        return new DefaultAuthenticationStrategy(cookieKey, encryptionKey);
    }

    /**
     * As called by {@link #newAuthenticationStrategy(IsisConfiguration)}; if an encryption key for the 'rememberMe'
     * cookie hasn't been configured, then use a different encryption key for the 'rememberMe' cookie each time the
     * app is restarted.
     */
    protected String defaultEncryptionKeyIfNotConfigured() {
        return _Context.isPrototyping()
                ? "PrototypingEncryptionKey"
                        : UUID.randomUUID().toString();
    }

    private void log(final Set<String> validationErrors) {
        log("");
        logBanner();
        log("");
        for (String validationError : validationErrors) {
            logError(validationError);
        }
        log("");
        log("Please inspect the above messages and correct your domain model.");
        log("");
        logBanner();
        log("");
    }

    private void configureWicketSelect2() {
        ApplicationSettings select2Settings = ApplicationSettings.get();
        select2Settings.setCssReference(new Select2BootstrapCssReference());
        select2Settings.setJavaScriptReference(new Select2JsReference());
    }

    protected void configureWicketSourcePluginIfNecessary() {
        final IsisConfiguration configuration = _Config.getConfiguration();
        requireNonNull(configuration, "Configuration must be prepared prior to init().");
        
        if(isWicketSourcePluginEnabled(configuration)) {
            configureWicketSourcePlugin();
        }
    }

    protected void configureWicketSourcePlugin() {
        if(_Context.isPrototyping()) {
            WicketSource.configure(this);
        }
    }

    /**
     * For convenience of subclasses.
     */
    protected static String readLines(final Class<?> contextClass, final String resourceName, final String fallback) {
        if(resourceName == null) {
            return fallback;
        }
        final URL resource = Resources.getResource(contextClass, resourceName);
        return readLines(resource, fallback);
    }

    protected static String readLines(final URL resource, final String fallback) {
        try {
<<<<<<< HEAD
            List<String> readLines = Resources.readLines(Resources.getResource(contextClass, resourceName), Charsets.UTF_8);
            return String.join("\n", readLines);
=======
            List<String> readLines = Resources.readLines(resource, Charsets.UTF_8);
            return Joiner.on("\n").join(readLines);
>>>>>>> 4aeada02
        } catch (IOException | IllegalArgumentException e) {
            return fallback;
        }
    }


    // //////////////////////////////////////

    /**
     * Install 2 default collector instances: (FileAssetPathCollector(WEBJARS_PATH_PREFIX), JarAssetPathCollector),
     * and a webjars resource finder.
     *
     * <p>
     * Factored out for easy (informal) pluggability.
     * </p>
     */
    protected void configureWebJars() {
        IWebjarsSettings settings = new WebjarsSettings();
        WicketWebjars.install(this, settings);
    }

    protected void configureWicketBootstrap() {
        final IBootstrapSettings settings = new BootstrapSettings();
        settings.setDeferJavascript(false);
        Bootstrap.install(this, settings);

        getHeaderContributorListeners().add(new IHeaderContributor() {
            private static final long serialVersionUID = 1L;

            @Override
            public void renderHead(IHeaderResponse response) {
                BootstrapBaseBehavior bootstrapBaseBehavior = new BootstrapBaseBehavior();
                bootstrapBaseBehavior.renderHead(settings, response);
            }
        });
    }

    // //////////////////////////////////////

    /**
     * Factored out for easy (informal) pluggability.
     */
    protected IRequestCycleListener newWebRequestCycleForIsis() {
        return new WebRequestCycleForIsis();
    }

    // //////////////////////////////////////

    /**
     * Override if required
     */
    protected IsisWicketModule newIsisWicketModule() {
        return new IsisWicketModule(getServletContext());
    }

    // //////////////////////////////////////

    /**
     * Made protected visibility for easy (informal) pluggability.
     */
    protected void buildCssBundle() {
        experimental.buildCssBundle();
    }

    /**
     * Additional special cases to be included in the main CSS bundle.
     *
     * <p>
     * These are typically either superclasses or components that don't have their own ComponentFactory, or
     * for {@link ComponentFactory}s (such as <tt>StringPanelFactory</tt>) that don't quite follow the usual pattern
     * (because they create different types of panels).
     *
     * <p>
     * Note that it doesn't really matter if we miss one or two; their CSS will simply be served up individually.
     */
    protected void addSpecialCasesToCssBundle(final Set<CssResourceReference> references) {

        // abstract classes

        // ... though it turns out we cannot add this particular one to the bundle, because
        // it has CSS image links intended to be resolved relative to LinksSelectorPanelAbstract.class.
        // Adding them into the bundle would mean these CSS links are resolved relative to IsisWicketApplication.class
        // instead.
        // references.add(PanelUtil.cssResourceReferenceFor(LinksSelectorPanelAbstract.class));

        // components without factories
        references.add(PanelUtil.cssResourceReferenceFor(AdditionalLinksPanel.class));

        // non-conforming component factories
        references.add(PanelUtil.cssResourceReferenceFor(MultiLineStringPanel.class));
    }

    protected final static Function<ComponentFactory, Iterable<CssResourceReference>> getCssResourceReferences =
            (ComponentFactory input) -> {
                final CssResourceReference cssResourceReference = input.getCssResourceReference();
                return cssResourceReference != null?
                        Collections.singletonList(cssResourceReference):
                            Collections.<CssResourceReference>emptyList();
            };

    // //////////////////////////////////////

    /**
     * filters Javascript header contributions so rendered to bottom of page.
     *
     * <p>
     * Factored out for easy (informal) pluggability.
     * </p>
     */
    protected void filterJavascriptContributions() {

        setHeaderResponseDecorator(response -> {
            return new ResourceAggregator(new JavaScriptFilteredIntoFooterHeaderResponse(response, "footerJS"));
        });
    }

    // //////////////////////////////////////

    /**
     * Map entity and action to provide prettier URLs.
     *
     * <p>
     * Factored out for easy (informal) pluggability.
     * </p>
     */
    protected void mountPages() {

        mountPage("/signin", PageType.SIGN_IN);
        mountPage("/signup", PageType.SIGN_UP);
        mountPage("/signup/verify", PageType.SIGN_UP_VERIFY);
        mountPage("/password/reset", PageType.PASSWORD_RESET);

        mountPage("/entity/#{objectOid}", PageType.ENTITY);

        // nb: action mount cannot contain {actionArgs}, because the default
        // parameters encoder doesn't seem to be able to handle multiple args
        mountPage("/action/${objectOid}/${actionOwningSpec}/${actionId}/${actionType}", PageType.ACTION_PROMPT);

        mountPage("/logout", WicketLogoutPage.class);
    }

    protected void mountPage(final String mountPath, final PageType pageType) {
        final Class<? extends Page> pageClass = this.pageClassRegistry.getPageClass(pageType);
        mount(new MountedMapper(mountPath, pageClass));
    }


    // //////////////////////////////////////

    private void logError(String validationError) {
        log(validationError);
    }

    private static void logBanner() {
        String msg = "################################################ ISIS METAMODEL VALIDATION ERRORS ################################################################";
        log(msg);
    }

    private static void log(String msg) {
        System.err.println(msg);
        LOG.error(msg);
    }

    // //////////////////////////////////////

    /**
     * Whether Wicket tags should be stripped from the markup, as specified by configuration settings..
     *
     * <p>
     * If the <tt>isis.viewer.wicket.stripWicketTags</tt> is set, then this is used, otherwise the default is to strip
     * the tags because they may break some CSS rules.
     */
    private boolean determineStripWicketTags(IsisConfiguration configuration) {
        final boolean strip = configuration.getBoolean(STRIP_WICKET_TAGS_KEY, STRIP_WICKET_TAGS_DEFAULT);
        return strip;
    }

    // //////////////////////////////////////

    /**
     * Whether the Ajax debug should be shown, as specified by configuration settings.
     *
     * <p>
     * If the <tt>isis.viewer.wicket.ajaxDebugMode</tt> is set, then this is used, otherwise the default is to disable.
     */
    private boolean determineAjaxDebugModeEnabled(IsisConfiguration configuration) {
        final boolean debugModeEnabled = configuration.getBoolean(AJAX_DEBUG_MODE_KEY, AJAX_DEBUG_MODE_DEFAULT);
        return debugModeEnabled;
    }

    /**
     * Whether the Wicket source plugin should be enabled, as specified by configuration settings.
     *
     * <p>
     * If the <tt>isis.viewer.wicket.wicketSourcePlugin</tt> is set, then this is used, otherwise the default is to disable.
     */
    private boolean isWicketSourcePluginEnabled(IsisConfiguration configuration) {
        final boolean pluginEnabled = configuration.getBoolean(WICKET_SOURCE_PLUGIN_KEY, WICKET_SOURCE_PLUGIN_DEFAULT);
        return pluginEnabled;
    }

    // //////////////////////////////////////

    @Override
    protected void onDestroy() {
        try {
            if (isisSessionFactory != null) {
                isisSessionFactory.destroyServicesAndShutdown();
            }
            super.onDestroy();
            IsisContext.clear();
        } catch(final RuntimeException ex) {
            // symmetry with #init()
            LOG.error("Failed to destroy", ex);
            throw ex;
        }
    }

    // //////////////////////////////////////

    @Override //[ahuber] final on purpose! to switch DeploymentType, do this consistent with IsisContext.
    public final RuntimeConfigurationType getConfigurationType() {
        return _Context.isPrototyping()
                ? RuntimeConfigurationType.DEVELOPMENT
                        : RuntimeConfigurationType.DEPLOYMENT;
    }
    
    // //////////////////////////////////////

    protected IsisInjectModule newIsisModule() {
        return new IsisInjectModule();
    }

    // //////////////////////////////////////


    protected void initWicketComponentInjection(final Injector injector) {
        getComponentInstantiationListeners().add(new GuiceComponentInjector(this, injector, false));
    }

    // /////////////////////////////////////////////////
    // Wicket Hooks
    // /////////////////////////////////////////////////

    /**
     * Installs a {@link AuthenticatedWebSessionForIsis custom implementation}
     * of Wicket's own {@link AuthenticatedWebSession}, effectively associating
     * the Wicket session with the Isis's equivalent session object.
     *
     * <p>
     * In general, it shouldn't be necessary to override this method.
     */
    @Override
    protected Class<? extends AuthenticatedWebSession> getWebSessionClass() {
        return AuthenticatedWebSessionForIsis.class;
    }

    /**
     * Installs a {@link ConverterLocator} preconfigured with a number of
     * implementations to support Isis specific objects.
     */
    @Override
    protected IConverterLocator newConverterLocator() {
        final ConverterLocator converterLocator = new ConverterLocator();
        converterLocator.set(ObjectAdapter.class, new ConverterForObjectAdapter());
        converterLocator.set(ObjectAdapterMemento.class, new ConverterForObjectAdapterMemento());
        return converterLocator;
    }

    // /////////////////////////////////////////////////
    // Component Factories
    // /////////////////////////////////////////////////

    @Override
    public final ComponentFactoryRegistry getComponentFactoryRegistry() {
        return componentFactoryRegistry;
    }

    // /////////////////////////////////////////////////
    // Page Registry
    // /////////////////////////////////////////////////

    /**
     * Access to other page types.
     *
     * <p>
     * Non-final only for testing purposes; should not typically be overridden.
     */
    @Override
    public PageClassRegistry getPageClassRegistry() {
        return pageClassRegistry;
    }

    /**
     * Delegates to the {@link #getPageClassRegistry() PageClassRegistry}.
     */
    @Override
    public Class<? extends Page> getHomePage() {
        return getPageClassRegistry().getPageClass(PageType.HOME);
    }

    /**
     * Delegates to the {@link #getPageClassRegistry() PageClassRegistry}.
     */
    @SuppressWarnings("unchecked")
    @Override
    public Class<? extends WebPage> getSignInPageClass() {
        return (Class<? extends WebPage>) getPageClassRegistry().getPageClass(PageType.SIGN_IN);
    }

    /**
     * Delegates to the {@link #getPageClassRegistry() PageClassRegistry}.
     */
    @SuppressWarnings("unchecked")
    public Class<? extends WebPage> getSignUpPageClass() {
        return (Class<? extends WebPage>) getPageClassRegistry().getPageClass(PageType.SIGN_UP);
    }

    /**
     * Delegates to the {@link #getPageClassRegistry() PageClassRegistry}.
     */
    @SuppressWarnings("unchecked")
    public Class<? extends WebPage> getSignUpVerifyPageClass() {
        return (Class<? extends WebPage>) getPageClassRegistry().getPageClass(PageType.SIGN_UP_VERIFY);
    }

    /**
     * Delegates to the {@link #getPageClassRegistry() PageClassRegistry}.
     */
    @SuppressWarnings("unchecked")
    public Class<? extends WebPage> getForgotPasswordPageClass() {
        return (Class<? extends WebPage>) getPageClassRegistry().getPageClass(PageType.PASSWORD_RESET);
    }

    public AuthenticationSession getAuthenticationSession() {
        return isisSessionFactory.getCurrentSession().getAuthenticationSession();
    }

    @Override
    public WicketViewerSettings getSettings() {
        return settings;
    }

}<|MERGE_RESOLUTION|>--- conflicted
+++ resolved
@@ -454,13 +454,8 @@
 
     protected static String readLines(final URL resource, final String fallback) {
         try {
-<<<<<<< HEAD
-            List<String> readLines = Resources.readLines(Resources.getResource(contextClass, resourceName), Charsets.UTF_8);
+            List<String> readLines = Resources.readLines(resource, Charsets.UTF_8);
             return String.join("\n", readLines);
-=======
-            List<String> readLines = Resources.readLines(resource, Charsets.UTF_8);
-            return Joiner.on("\n").join(readLines);
->>>>>>> 4aeada02
         } catch (IOException | IllegalArgumentException e) {
             return fallback;
         }
