/*
 *  Licensed to the Apache Software Foundation (ASF) under one
 *  or more contributor license agreements.  See the NOTICE file
 *  distributed with this work for additional information
 *  regarding copyright ownership.  The ASF licenses this file
 *  to you under the Apache License, Version 2.0 (the
 *  "License"); you may not use this file except in compliance
 *  with the License.  You may obtain a copy of the License at
 *
 *        http://www.apache.org/licenses/LICENSE-2.0
 *
 *  Unless required by applicable law or agreed to in writing,
 *  software distributed under the License is distributed on an
 *  "AS IS" BASIS, WITHOUT WARRANTIES OR CONDITIONS OF ANY
 *  KIND, either express or implied.  See the License for the
 *  specific language governing permissions and limitations
 *  under the License.
 */

package org.apache.isis.viewer.wicket.viewer;

import java.io.IOException;
import java.util.Collections;
import java.util.List;
import java.util.ServiceLoader;
import java.util.Set;
import java.util.UUID;
import java.util.concurrent.Executors;
import java.util.concurrent.Future;
import java.util.function.Function;

import com.google.common.base.Charsets;
import com.google.common.io.Resources;
import com.google.inject.Guice;
import com.google.inject.Injector;

import org.apache.wicket.Application;
import org.apache.wicket.ConverterLocator;
import org.apache.wicket.IConverterLocator;
import org.apache.wicket.Page;
import org.apache.wicket.RuntimeConfigurationType;
import org.apache.wicket.SharedResources;
import org.apache.wicket.ajax.AjaxRequestTarget;
import org.apache.wicket.authentication.IAuthenticationStrategy;
import org.apache.wicket.authentication.strategy.DefaultAuthenticationStrategy;
import org.apache.wicket.authroles.authentication.AuthenticatedWebApplication;
import org.apache.wicket.authroles.authentication.AuthenticatedWebSession;
import org.apache.wicket.core.request.mapper.MountedMapper;
import org.apache.wicket.devutils.debugbar.DebugBar;
import org.apache.wicket.devutils.debugbar.InspectorDebugPanel;
import org.apache.wicket.devutils.debugbar.PageSizeDebugPanel;
import org.apache.wicket.devutils.debugbar.SessionSizeDebugPanel;
import org.apache.wicket.devutils.debugbar.VersionDebugContributor;
import org.apache.wicket.devutils.diskstore.DebugDiskDataStore;
import org.apache.wicket.guice.GuiceComponentInjector;
import org.apache.wicket.markup.head.IHeaderResponse;
import org.apache.wicket.markup.head.ResourceAggregator;
import org.apache.wicket.markup.head.filter.JavaScriptFilteredIntoFooterHeaderResponse;
import org.apache.wicket.markup.html.IHeaderContributor;
import org.apache.wicket.markup.html.WebPage;
import org.apache.wicket.request.cycle.IRequestCycleListener;
import org.apache.wicket.request.cycle.PageRequestHandlerTracker;
import org.apache.wicket.request.cycle.RequestCycleListenerCollection;
import org.apache.wicket.request.resource.CssResourceReference;
import org.apache.wicket.settings.DebugSettings;
import org.apache.wicket.settings.RequestCycleSettings;
import org.apache.wicket.util.time.Duration;
import org.slf4j.Logger;
import org.slf4j.LoggerFactory;
import org.wicketstuff.select2.ApplicationSettings;

import org.apache.isis.commons.internal.context._Context;
import org.apache.isis.config.IsisConfiguration;
import org.apache.isis.config.internal._Config;
import org.apache.isis.core.commons.ensure.Ensure;
import org.apache.isis.core.metamodel.adapter.ObjectAdapter;
import org.apache.isis.core.metamodel.specloader.validator.MetaModelInvalidException;
import org.apache.isis.core.runtime.system.context.IsisContext;
import org.apache.isis.core.runtime.system.session.IsisSessionFactory;
import org.apache.isis.core.runtime.threadpool.ThreadPoolSupport;
import org.apache.isis.core.security.authentication.AuthenticationSession;
import org.apache.isis.viewer.wicket.model.isis.WicketViewerSettings;
import org.apache.isis.viewer.wicket.model.isis.WicketViewerSettingsAccessor;
import org.apache.isis.viewer.wicket.model.mementos.ObjectAdapterMemento;
import org.apache.isis.viewer.wicket.model.models.ImageResourceCache;
import org.apache.isis.viewer.wicket.model.models.PageType;
import org.apache.isis.viewer.wicket.ui.ComponentFactory;
import org.apache.isis.viewer.wicket.ui.app.registry.ComponentFactoryRegistry;
import org.apache.isis.viewer.wicket.ui.app.registry.ComponentFactoryRegistryAccessor;
import org.apache.isis.viewer.wicket.ui.components.actionmenu.entityactions.AdditionalLinksPanel;
import org.apache.isis.viewer.wicket.ui.components.scalars.string.MultiLineStringPanel;
import org.apache.isis.viewer.wicket.ui.components.widgets.select2.Select2BootstrapCssReference;
import org.apache.isis.viewer.wicket.ui.components.widgets.select2.Select2JsReference;
import org.apache.isis.viewer.wicket.ui.components.widgets.themepicker.IsisWicketThemeSupport;
import org.apache.isis.viewer.wicket.ui.pages.PageClassRegistry;
import org.apache.isis.viewer.wicket.ui.pages.PageClassRegistryAccessor;
import org.apache.isis.viewer.wicket.ui.pages.accmngt.AccountConfirmationMap;
import org.apache.isis.viewer.wicket.ui.pages.login.WicketLogoutPage;
import org.apache.isis.viewer.wicket.ui.panels.PanelUtil;
import org.apache.isis.viewer.wicket.viewer.integration.isis.IsisInjectModule;
import org.apache.isis.viewer.wicket.viewer.integration.wicket.AuthenticatedWebSessionForIsis;
import org.apache.isis.viewer.wicket.viewer.integration.wicket.ConverterForObjectAdapter;
import org.apache.isis.viewer.wicket.viewer.integration.wicket.ConverterForObjectAdapterMemento;
import org.apache.isis.viewer.wicket.viewer.integration.wicket.WebRequestCycleForIsis;
import org.apache.isis.viewer.wicket.viewer.settings.IsisResourceSettings;

import static java.util.Objects.requireNonNull;
import static org.apache.isis.commons.internal.base._With.acceptIfPresent;

import de.agilecoders.wicket.core.Bootstrap;
import de.agilecoders.wicket.core.markup.html.bootstrap.behavior.BootstrapBaseBehavior;
import de.agilecoders.wicket.core.settings.BootstrapSettings;
import de.agilecoders.wicket.core.settings.IBootstrapSettings;
import de.agilecoders.wicket.webjars.WicketWebjars;
import de.agilecoders.wicket.webjars.settings.IWebjarsSettings;
import de.agilecoders.wicket.webjars.settings.WebjarsSettings;
import net.ftlines.wicketsource.WicketSource;

/**
 * Main application, subclassing the Wicket {@link Application} and
 * bootstrapping Isis.
 *
 * <p>
 * Its main responsibility is to allow the set of {@link ComponentFactory}s used
 * to render the domain objects to be registered. This type of customization is
 * common place. At a more fundamental level, also allows the {@link Page}
 * implementation for each {@link PageType page type} to be overridden. This is
 * probably less common, because CSS can also be used for this purpose.
 *
 * <p>
 * New {@link ComponentFactory}s can be specified in two ways. The preferred
 * approach is to use the {@link ServiceLoader} mechanism, whereby the
 * {@link ComponentFactory} implementation class is specified in a file under
 * <tt>META-INF/services</tt>. See <tt>views-gmaps2</tt> for an example of this.
 * Including a jar that uses this mechanism on the classpath will automatically
 * make the {@link ComponentFactory} defined within it available.
 *
 * <p>
 * Alternatively, {@link ComponentFactory}s can be specified by overriding {@link #newIsisWicketModule(IsisConfiguration)}.
 * This mechanism allows a number of other aspects to be customized.
 */
public class IsisWicketApplication
extends AuthenticatedWebApplication
implements ComponentFactoryRegistryAccessor, PageClassRegistryAccessor, WicketViewerSettingsAccessor {

    private static final long serialVersionUID = 1L;

    private static final Logger LOG = LoggerFactory.getLogger(IsisWicketApplication.class);

    private static final String STRIP_WICKET_TAGS_KEY = "isis.viewer.wicket.stripWicketTags";
    private static final boolean STRIP_WICKET_TAGS_DEFAULT = true;
    private static final String AJAX_DEBUG_MODE_KEY = "isis.viewer.wicket.ajaxDebugMode";
    private static final boolean AJAX_DEBUG_MODE_DEFAULT = false;
    private static final String WICKET_SOURCE_PLUGIN_KEY = "isis.viewer.wicket.wicketSourcePlugin";
    private static final boolean WICKET_SOURCE_PLUGIN_DEFAULT = false;

    private static final String WICKET_REMEMBER_ME_COOKIE_KEY = "isis.viewer.wicket.rememberMe.cookieKey";
    private static final String WICKET_REMEMBER_ME_COOKIE_KEY_DEFAULT = "isisWicketRememberMe";
    private static final String WICKET_REMEMBER_ME_ENCRYPTION_KEY = "isis.viewer.wicket.rememberMe.encryptionKey";

    /**
     * A configuration setting which value determines whether debug bar and other stuff influenced by {@link DebugSettings#isDevelopmentUtilitiesEnabled()} is enabled or not.
     *
     * <p>
     *     By default, depends on the mode (prototyping = enabled, server = disabled).  This property acts as an override.
     * </p>
     */
    public static final String ENABLE_DEVELOPMENT_UTILITIES_KEY = "isis.viewer.wicket.developmentUtilities.enable";
    public static final boolean ENABLE_DEVELOPMENT_UTILITIES_DEFAULT = false;

    /**
     * Convenience locator, down-casts inherited functionality.
     */
    public static IsisWicketApplication get() {
        return (IsisWicketApplication) AuthenticatedWebApplication.get();
    }

    /**
     * {@link com.google.inject.Inject Inject}ed when {@link #init() initialized}.
     */
    @com.google.inject.Inject
    private ComponentFactoryRegistry componentFactoryRegistry;

    /**
     * {@link com.google.inject.Inject Inject}ed when {@link #init() initialized}.
     */
    @SuppressWarnings("unused")
    @com.google.inject.Inject
    private ImageResourceCache imageCache;

    /**
     * {@link com.google.inject.Inject Inject}ed when {@link #init() initialized}.
     */
    @SuppressWarnings("unused")
    @com.google.inject.Inject
    private WicketViewerSettings wicketViewerSettings;

    /**
     * {@link com.google.inject.Inject Inject}ed when {@link #init() initialized}.
     */
    @com.google.inject.Inject
    private PageClassRegistry pageClassRegistry;

    /**
     * {@link com.google.inject.Inject Inject}ed when {@link #init() initialized}.
     */
    @com.google.inject.Inject
    private IsisSessionFactory isisSessionFactory;

    @com.google.inject.Inject
    private WicketViewerSettings settings;

    private final IsisWicketApplication_Experimental experimental;


    // /////////////////////////////////////////////////
    // constructor, init
    // /////////////////////////////////////////////////

    public IsisWicketApplication() {
        experimental = new IsisWicketApplication_Experimental(this);
    }


    /**
     * Although there are warnings about not overriding this method, it doesn't seem possible
     * to call {@link #setResourceSettings(org.apache.wicket.settings.ResourceSettings)} in the
     * {@link #init()} method.
     */
    @Override
    protected void internalInit() {
        // replace with custom implementation of ResourceSettings that changes the order
        // in which search for i18n properties, to search for the application-specific
        // settings before any other.
        setResourceSettings(new IsisResourceSettings(this));

        // this doesn't seem to accomplish anything
        // experimental.addListenerToStripRemovedComponentsFromAjaxTargetResponse();
        
        super.internalInit();

    }
    
    private static AjaxRequestTarget decorate(final AjaxRequestTarget ajaxRequestTarget) {
        ajaxRequestTarget.registerRespondListener( new TargetRespondListenerToResetQueryResultCache() );
        return ajaxRequestTarget;
    }

    @Override
    public Application setAjaxRequestTargetProvider(Function<Page, AjaxRequestTarget> ajaxRequestTargetProvider) {
        final Application application = super.setAjaxRequestTargetProvider(
                (Page context) -> decorate(ajaxRequestTargetProvider.apply(context)) );
        return application;
    }

    /**
     * Initializes the application; in particular, bootstrapping the Isis
     * backend, and initializing the {@link ComponentFactoryRegistry} to be used
     * for rendering.
     */
    @Override
    protected void init() {
        
        final IsisConfiguration configuration = _Config.getConfiguration();
        
        List<Future<Object>> futures = null;
        try {
            super.init();

            futures = startBackgroundInitializationThreads();

            getRequestCycleSettings().setRenderStrategy(RequestCycleSettings.RenderStrategy.REDIRECT_TO_RENDER);
            getResourceSettings().setParentFolderPlaceholder("$up$");
//            getResourceSettings().setCachingStrategy(
//                    new FilenameWithVersionResourceCachingStrategy(
//                            new CachingResourceVersion(
//                                    new MessageDigestResourceVersion())));

            RequestCycleListenerCollection requestCycleListeners = getRequestCycleListeners();
            IRequestCycleListener requestCycleListenerForIsis = newWebRequestCycleForIsis();
            requestCycleListeners.add(requestCycleListenerForIsis);
            requestCycleListeners.add(new PageRequestHandlerTracker());

            //
            // create IsisSessionFactory
            //
            final Injector injector = Guice.createInjector(
                    newIsisModule(), 
                    newIsisWicketModule());
            
            initWicketComponentInjection(injector);
            
            injector.injectMembers(this); // populates this.isisSessionFactory
            Ensure.ensure("IsisSessionFactory should have been injected.", this.isisSessionFactory != null);
            
            if (requestCycleListenerForIsis instanceof WebRequestCycleForIsis) {
                WebRequestCycleForIsis webRequestCycleForIsis = (WebRequestCycleForIsis) requestCycleListenerForIsis;
                webRequestCycleForIsis.setPageClassRegistry(pageClassRegistry);
            }
            
            this.getMarkupSettings().setStripWicketTags(determineStripWicketTags(configuration));

            configureSecurity(configuration);

            getDebugSettings().setAjaxDebugModeEnabled(determineAjaxDebugModeEnabled(configuration));

            // must be done after injected componentFactoryRegistry into the app itself
            buildCssBundle();

            filterJavascriptContributions();

            configureWicketSourcePluginIfNecessary();
            
            // TODO ISIS-987 Either make the API better (no direct access to the map) or use DB records
            int maxEntries = 1000;
            setMetaData(AccountConfirmationMap.KEY, new AccountConfirmationMap(maxEntries, Duration.days(1)));

            mountPages();

            @SuppressWarnings("unused")
            SharedResources sharedResources = getSharedResources();

            final MetaModelInvalidException mmie = IsisContext.getMetaModelInvalidExceptionIfAny();
            if(mmie != null) {
                log(mmie.getValidationErrors());
            }

            if(_Context.isPrototyping()) {
                DebugDiskDataStore.register(this);
<<<<<<< HEAD
                LOG.info("DebugDiskDataStore registered; access via ~/wicket/internal/debug/diskDataStore");
                LOG.info("DebugDiskDataStore: eg, http://localhost:8080/wicket/wicket/internal/debug/diskDataStore");
=======
                LOG.debug("DebugDiskDataStore registered; access via ~/wicket/internal/debug/diskDataStore");
                LOG.debug("DebugDiskDataStore: eg, http://localhost:8080/wicket/wicket/internal/debug/diskDataStore");
            }
>>>>>>> 3e208897

                if(!getDebugSettings().isDevelopmentUtilitiesEnabled()) {
                    boolean enableDevUtils = configuration
                            .getBoolean(ENABLE_DEVELOPMENT_UTILITIES_KEY, ENABLE_DEVELOPMENT_UTILITIES_DEFAULT);
                    if(enableDevUtils) {
                        getDebugSettings().setDevelopmentUtilitiesEnabled(true);
    
                        // copied from DebugBarInitializer
                        // this is hacky, but need to do this because IInitializer#init() called before
                        // the Application's #init() is called.
                        // an alternative, better, design might be to move Isis' own initialization into an
                        // implementation of IInitializer?
                        DebugBar.registerContributor(VersionDebugContributor.DEBUG_BAR_CONTRIB, this);
                        DebugBar.registerContributor(InspectorDebugPanel.DEBUG_BAR_CONTRIB, this);
                        DebugBar.registerContributor(SessionSizeDebugPanel.DEBUG_BAR_CONTRIB, this);
                        DebugBar.registerContributor(PageSizeDebugPanel.DEBUG_BAR_CONTRIB, this);
                    }
                }
            }

            LOG.debug("storeSettings.inmemoryCacheSize        : {}", getStoreSettings().getInmemoryCacheSize());
            LOG.debug("storeSettings.asynchronousQueueCapacity: {}", getStoreSettings().getAsynchronousQueueCapacity());
            LOG.debug("storeSettings.maxSizePerSession        : {}", getStoreSettings().getMaxSizePerSession());
            LOG.debug("storeSettings.fileStoreFolder          : {}", getStoreSettings().getFileStoreFolder());

        } catch(RuntimeException ex) {
            // because Wicket's handling in its WicketFilter (that calls this method) does not log the exception.
            LOG.error("Failed to initialize", ex);
            throw ex;
        } finally {
            ThreadPoolSupport.getInstance().join(futures);
        }

        acceptIfPresent(IsisWicketThemeSupport.getInstance(), themeSupport->{
            IBootstrapSettings settings = Bootstrap.getSettings();
            settings.setThemeProvider(themeSupport.getThemeProvider());
        });

    }
    
    protected List<Future<Object>> startBackgroundInitializationThreads() {
        return ThreadPoolSupport.getInstance().invokeAll(
                Executors.callable(this::configureWebJars),
                Executors.callable(this::configureWicketBootstrap),
                Executors.callable(this::configureWicketSelect2)
            );
    }

    /**
     * protected visibility to allow ad-hoc overriding of some other authentication strategy.
     */
    protected void configureSecurity(final IsisConfiguration configuration) {
        getSecuritySettings().setAuthenticationStrategy(newAuthenticationStrategy(configuration));
    }

    /**
     * protected visibility to allow ad-hoc overriding of some other authentication strategy.
     */
    protected IAuthenticationStrategy newAuthenticationStrategy(final IsisConfiguration configuration) {
        final String cookieKey = configuration.getString(WICKET_REMEMBER_ME_COOKIE_KEY,
                WICKET_REMEMBER_ME_COOKIE_KEY_DEFAULT);
        final String encryptionKey = configuration.getString(WICKET_REMEMBER_ME_ENCRYPTION_KEY, defaultEncryptionKeyIfNotConfigured());
        return new DefaultAuthenticationStrategy(cookieKey, encryptionKey);
    }

    /**
     * As called by {@link #newAuthenticationStrategy(IsisConfiguration)}; if an encryption key for the 'rememberMe'
     * cookie hasn't been configured, then use a different encryption key for the 'rememberMe' cookie each time the
     * app is restarted.
     */
    protected String defaultEncryptionKeyIfNotConfigured() {
        return _Context.isPrototyping()
                ? "PrototypingEncryptionKey"
                        : UUID.randomUUID().toString();
    }

    private void log(final Set<String> validationErrors) {
        log("");
        logBanner();
        log("");
        for (String validationError : validationErrors) {
            logError(validationError);
        }
        log("");
        log("Please inspect the above messages and correct your domain model.");
        log("");
        logBanner();
        log("");
    }

    private void configureWicketSelect2() {
        ApplicationSettings select2Settings = ApplicationSettings.get();
        select2Settings.setCssReference(new Select2BootstrapCssReference());
        select2Settings.setJavaScriptReference(new Select2JsReference());
    }

    protected void configureWicketSourcePluginIfNecessary() {
        final IsisConfiguration configuration = _Config.getConfiguration();
        requireNonNull(configuration, "Configuration must be prepared prior to init().");
        
        if(isWicketSourcePluginEnabled(configuration)) {
            configureWicketSourcePlugin();
        }
    }

    protected void configureWicketSourcePlugin() {
        if(_Context.isPrototyping()) {
            WicketSource.configure(this);
        }
    }

    /**
     * For convenience of subclasses.
     */
    protected static String readLines(final Class<?> contextClass, final String resourceName, final String fallback) {
        if(resourceName == null) {
            return fallback;
        }
        try {
            List<String> readLines = Resources.readLines(Resources.getResource(contextClass, resourceName), Charsets.UTF_8);
            return String.join("\n", readLines);
        } catch (IOException | IllegalArgumentException e) {
            return fallback;
        }
    }


    // //////////////////////////////////////

    /**
     * Install 2 default collector instances: (FileAssetPathCollector(WEBJARS_PATH_PREFIX), JarAssetPathCollector),
     * and a webjars resource finder.
     *
     * <p>
     * Factored out for easy (informal) pluggability.
     * </p>
     */
    protected void configureWebJars() {
        IWebjarsSettings settings = new WebjarsSettings();
        WicketWebjars.install(this, settings);
    }

    protected void configureWicketBootstrap() {
        final IBootstrapSettings settings = new BootstrapSettings();
        settings.setDeferJavascript(false);
        Bootstrap.install(this, settings);

        getHeaderContributorListeners().add(new IHeaderContributor() {
            private static final long serialVersionUID = 1L;

            @Override
            public void renderHead(IHeaderResponse response) {
                BootstrapBaseBehavior bootstrapBaseBehavior = new BootstrapBaseBehavior();
                bootstrapBaseBehavior.renderHead(settings, response);
            }
        });
    }

    // //////////////////////////////////////

    /**
     * Factored out for easy (informal) pluggability.
     */
    protected IRequestCycleListener newWebRequestCycleForIsis() {
        return new WebRequestCycleForIsis();
    }

    // //////////////////////////////////////

    /**
     * Override if required
     */
    protected IsisWicketModule newIsisWicketModule() {
        return new IsisWicketModule(getServletContext());
    }

    // //////////////////////////////////////

    /**
     * Made protected visibility for easy (informal) pluggability.
     */
    protected void buildCssBundle() {
        experimental.buildCssBundle();
    }

    /**
     * Additional special cases to be included in the main CSS bundle.
     *
     * <p>
     * These are typically either superclasses or components that don't have their own ComponentFactory, or
     * for {@link ComponentFactory}s (such as <tt>StringPanelFactory</tt>) that don't quite follow the usual pattern
     * (because they create different types of panels).
     *
     * <p>
     * Note that it doesn't really matter if we miss one or two; their CSS will simply be served up individually.
     */
    protected void addSpecialCasesToCssBundle(final Set<CssResourceReference> references) {

        // abstract classes

        // ... though it turns out we cannot add this particular one to the bundle, because
        // it has CSS image links intended to be resolved relative to LinksSelectorPanelAbstract.class.
        // Adding them into the bundle would mean these CSS links are resolved relative to IsisWicketApplication.class
        // instead.
        // references.add(PanelUtil.cssResourceReferenceFor(LinksSelectorPanelAbstract.class));

        // components without factories
        references.add(PanelUtil.cssResourceReferenceFor(AdditionalLinksPanel.class));

        // non-conforming component factories
        references.add(PanelUtil.cssResourceReferenceFor(MultiLineStringPanel.class));
    }

    protected final static Function<ComponentFactory, Iterable<CssResourceReference>> getCssResourceReferences =
            (ComponentFactory input) -> {
                final CssResourceReference cssResourceReference = input.getCssResourceReference();
                return cssResourceReference != null?
                        Collections.singletonList(cssResourceReference):
                            Collections.<CssResourceReference>emptyList();
            };

    // //////////////////////////////////////

    /**
     * filters Javascript header contributions so rendered to bottom of page.
     *
     * <p>
     * Factored out for easy (informal) pluggability.
     * </p>
     */
    protected void filterJavascriptContributions() {

        setHeaderResponseDecorator(response -> {
            return new ResourceAggregator(new JavaScriptFilteredIntoFooterHeaderResponse(response, "footerJS"));
        });
    }

    // //////////////////////////////////////

    /**
     * Map entity and action to provide prettier URLs.
     *
     * <p>
     * Factored out for easy (informal) pluggability.
     * </p>
     */
    protected void mountPages() {

        mountPage("/signin", PageType.SIGN_IN);
        mountPage("/signup", PageType.SIGN_UP);
        mountPage("/signup/verify", PageType.SIGN_UP_VERIFY);
        mountPage("/password/reset", PageType.PASSWORD_RESET);

        mountPage("/entity/#{objectOid}", PageType.ENTITY);

        // nb: action mount cannot contain {actionArgs}, because the default
        // parameters encoder doesn't seem to be able to handle multiple args
        mountPage("/action/${objectOid}/${actionOwningSpec}/${actionId}/${actionType}", PageType.ACTION_PROMPT);

        mountPage("/logout", WicketLogoutPage.class);
    }

    protected void mountPage(final String mountPath, final PageType pageType) {
        final Class<? extends Page> pageClass = this.pageClassRegistry.getPageClass(pageType);
        mount(new MountedMapper(mountPath, pageClass));
    }


    // //////////////////////////////////////

    private void logError(String validationError) {
        log(validationError);
    }

    private static void logBanner() {
        String msg = "################################################ ISIS METAMODEL VALIDATION ERRORS ################################################################";
        log(msg);
    }

    private static void log(String msg) {
        System.err.println(msg);
        LOG.error(msg);
    }

    // //////////////////////////////////////

    /**
     * Whether Wicket tags should be stripped from the markup, as specified by configuration settings..
     *
     * <p>
     * If the <tt>isis.viewer.wicket.stripWicketTags</tt> is set, then this is used, otherwise the default is to strip
     * the tags because they may break some CSS rules.
     */
    private boolean determineStripWicketTags(IsisConfiguration configuration) {
        final boolean strip = configuration.getBoolean(STRIP_WICKET_TAGS_KEY, STRIP_WICKET_TAGS_DEFAULT);
        return strip;
    }

    // //////////////////////////////////////

    /**
     * Whether the Ajax debug should be shown, as specified by configuration settings.
     *
     * <p>
     * If the <tt>isis.viewer.wicket.ajaxDebugMode</tt> is set, then this is used, otherwise the default is to disable.
     */
    private boolean determineAjaxDebugModeEnabled(IsisConfiguration configuration) {
        final boolean debugModeEnabled = configuration.getBoolean(AJAX_DEBUG_MODE_KEY, AJAX_DEBUG_MODE_DEFAULT);
        return debugModeEnabled;
    }

    /**
     * Whether the Wicket source plugin should be enabled, as specified by configuration settings.
     *
     * <p>
     * If the <tt>isis.viewer.wicket.wicketSourcePlugin</tt> is set, then this is used, otherwise the default is to disable.
     */
    private boolean isWicketSourcePluginEnabled(IsisConfiguration configuration) {
        final boolean pluginEnabled = configuration.getBoolean(WICKET_SOURCE_PLUGIN_KEY, WICKET_SOURCE_PLUGIN_DEFAULT);
        return pluginEnabled;
    }

    // //////////////////////////////////////

    @Override
    protected void onDestroy() {
        try {
            if (isisSessionFactory != null) {
                isisSessionFactory.destroyServicesAndShutdown();
            }
            super.onDestroy();
            IsisContext.clear();
        } catch(final RuntimeException ex) {
            // symmetry with #init()
            LOG.error("Failed to destroy", ex);
            throw ex;
        }
    }

    // //////////////////////////////////////

    @Override //[ahuber] final on purpose! to switch DeploymentType, do this consistent with IsisContext.
    public final RuntimeConfigurationType getConfigurationType() {
        return _Context.isPrototyping()
                ? RuntimeConfigurationType.DEVELOPMENT
                        : RuntimeConfigurationType.DEPLOYMENT;
    }
    
    // //////////////////////////////////////

    protected IsisInjectModule newIsisModule() {
        return new IsisInjectModule();
    }

    // //////////////////////////////////////


    protected void initWicketComponentInjection(final Injector injector) {
        getComponentInstantiationListeners().add(new GuiceComponentInjector(this, injector, false));
    }

    // /////////////////////////////////////////////////
    // Wicket Hooks
    // /////////////////////////////////////////////////

    /**
     * Installs a {@link AuthenticatedWebSessionForIsis custom implementation}
     * of Wicket's own {@link AuthenticatedWebSession}, effectively associating
     * the Wicket session with the Isis's equivalent session object.
     *
     * <p>
     * In general, it shouldn't be necessary to override this method.
     */
    @Override
    protected Class<? extends AuthenticatedWebSession> getWebSessionClass() {
        return AuthenticatedWebSessionForIsis.class;
    }

    /**
     * Installs a {@link ConverterLocator} preconfigured with a number of
     * implementations to support Isis specific objects.
     */
    @Override
    protected IConverterLocator newConverterLocator() {
        final ConverterLocator converterLocator = new ConverterLocator();
        converterLocator.set(ObjectAdapter.class, new ConverterForObjectAdapter());
        converterLocator.set(ObjectAdapterMemento.class, new ConverterForObjectAdapterMemento());
        return converterLocator;
    }

    // /////////////////////////////////////////////////
    // Component Factories
    // /////////////////////////////////////////////////

    @Override
    public final ComponentFactoryRegistry getComponentFactoryRegistry() {
        return componentFactoryRegistry;
    }

    // /////////////////////////////////////////////////
    // Page Registry
    // /////////////////////////////////////////////////

    /**
     * Access to other page types.
     *
     * <p>
     * Non-final only for testing purposes; should not typically be overridden.
     */
    @Override
    public PageClassRegistry getPageClassRegistry() {
        return pageClassRegistry;
    }

    /**
     * Delegates to the {@link #getPageClassRegistry() PageClassRegistry}.
     */
    @Override
    public Class<? extends Page> getHomePage() {
        return getPageClassRegistry().getPageClass(PageType.HOME);
    }

    /**
     * Delegates to the {@link #getPageClassRegistry() PageClassRegistry}.
     */
    @SuppressWarnings("unchecked")
    @Override
    public Class<? extends WebPage> getSignInPageClass() {
        return (Class<? extends WebPage>) getPageClassRegistry().getPageClass(PageType.SIGN_IN);
    }

    /**
     * Delegates to the {@link #getPageClassRegistry() PageClassRegistry}.
     */
    @SuppressWarnings("unchecked")
    public Class<? extends WebPage> getSignUpPageClass() {
        return (Class<? extends WebPage>) getPageClassRegistry().getPageClass(PageType.SIGN_UP);
    }

    /**
     * Delegates to the {@link #getPageClassRegistry() PageClassRegistry}.
     */
    @SuppressWarnings("unchecked")
    public Class<? extends WebPage> getSignUpVerifyPageClass() {
        return (Class<? extends WebPage>) getPageClassRegistry().getPageClass(PageType.SIGN_UP_VERIFY);
    }

    /**
     * Delegates to the {@link #getPageClassRegistry() PageClassRegistry}.
     */
    @SuppressWarnings("unchecked")
    public Class<? extends WebPage> getForgotPasswordPageClass() {
        return (Class<? extends WebPage>) getPageClassRegistry().getPageClass(PageType.PASSWORD_RESET);
    }

    public AuthenticationSession getAuthenticationSession() {
        return isisSessionFactory.getCurrentSession().getAuthenticationSession();
    }

    @Override
    public WicketViewerSettings getSettings() {
        return settings;
    }

}<|MERGE_RESOLUTION|>--- conflicted
+++ resolved
@@ -136,7 +136,7 @@
  * make the {@link ComponentFactory} defined within it available.
  *
  * <p>
- * Alternatively, {@link ComponentFactory}s can be specified by overriding {@link #newIsisWicketModule(IsisConfiguration)}.
+ * Alternatively, {@link ComponentFactory}s can be specified by overriding {@link #newIsisWicketModule()}.
  * This mechanism allows a number of other aspects to be customized.
  */
 public class IsisWicketApplication
@@ -327,14 +327,8 @@
 
             if(_Context.isPrototyping()) {
                 DebugDiskDataStore.register(this);
-<<<<<<< HEAD
-                LOG.info("DebugDiskDataStore registered; access via ~/wicket/internal/debug/diskDataStore");
-                LOG.info("DebugDiskDataStore: eg, http://localhost:8080/wicket/wicket/internal/debug/diskDataStore");
-=======
                 LOG.debug("DebugDiskDataStore registered; access via ~/wicket/internal/debug/diskDataStore");
                 LOG.debug("DebugDiskDataStore: eg, http://localhost:8080/wicket/wicket/internal/debug/diskDataStore");
-            }
->>>>>>> 3e208897
 
                 if(!getDebugSettings().isDevelopmentUtilitiesEnabled()) {
                     boolean enableDevUtils = configuration
