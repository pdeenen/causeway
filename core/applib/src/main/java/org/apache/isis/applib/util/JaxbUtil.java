--- conflicted
+++ resolved
@@ -29,14 +29,9 @@
 import javax.xml.bind.Marshaller;
 import javax.xml.bind.Unmarshaller;
 
-<<<<<<< HEAD
 import org.apache.isis.applib.internal.base._Casts;
 import org.apache.isis.applib.internal.collections._Maps;
 import org.apache.isis.applib.internal.resources._Resource;
-=======
-import com.google.common.collect.MapMaker;
-import com.google.common.io.Resources;
->>>>>>> bc7253b3
 
 
 /**
@@ -58,11 +53,7 @@
         Unmarshaller un = null;
         try {
             un = jaxbContextFor(dtoClass).createUnmarshaller();
-<<<<<<< HEAD
             return _Casts.uncheckedCast(un.unmarshal(reader));
-=======
-            return (T) un.unmarshal(reader);
->>>>>>> bc7253b3
         } catch (JAXBException e) {
             throw new RuntimeException(e);
         }
@@ -85,10 +76,9 @@
     }
 
     public static <T> void toXml(final T dto, final Writer writer) {
-        Marshaller m = null;
         try {
             final Class<?> aClass = dto.getClass();
-            m = jaxbContextFor(aClass).createMarshaller();
+            final Marshaller m = jaxbContextFor(aClass).createMarshaller();
             m.setProperty(Marshaller.JAXB_FORMATTED_OUTPUT, Boolean.TRUE);
             m.marshal(dto, writer);
         } catch (JAXBException e) {
@@ -96,33 +86,18 @@
         }
     }
 
-<<<<<<< HEAD
-    private static Map<Class<?>, JAXBContext> jaxbContextByClass = _Maps.newConcurrentHashMap(); 
+    private static Map<Class<?>, JAXBContext> jaxbContextByClass = _Maps.newConcurrentHashMap();
 
     public static <T> JAXBContext jaxbContextFor(final Class<T> dtoClass)  {
     	return jaxbContextByClass.computeIfAbsent(dtoClass, JaxbUtil::contextOf );
     }
-    
+
     private static <T> JAXBContext contextOf(final Class<T> dtoClass) {
     	try {
             return JAXBContext.newInstance(dtoClass);
         } catch (JAXBException e) {
             throw new RuntimeException(e);
-=======
-    private static Map<Class<?>, JAXBContext> jaxbContextByClass = new MapMaker().concurrencyLevel(10).makeMap();
-
-    public static <T> JAXBContext jaxbContextFor(final Class<T> dtoClass)  {
-        JAXBContext jaxbContext = jaxbContextByClass.get(dtoClass);
-        if(jaxbContext == null) {
-            try {
-                jaxbContext = JAXBContext.newInstance(dtoClass);
-            } catch (JAXBException e) {
-                throw new RuntimeException(e);
-            }
-            jaxbContextByClass.put(dtoClass, jaxbContext);
->>>>>>> bc7253b3
         }
-        return jaxbContext;
     }
     
 }