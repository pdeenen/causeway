/*
 *  Licensed to the Apache Software Foundation (ASF) under one
 *  or more contributor license agreements.  See the NOTICE file
 *  distributed with this work for additional information
 *  regarding copyright ownership.  The ASF licenses this file
 *  to you under the Apache License, Version 2.0 (the
 *  "License"); you may not use this file except in compliance
 *  with the License.  You may obtain a copy of the License at
 *
 *        http://www.apache.org/licenses/LICENSE-2.0
 *
 *  Unless required by applicable law or agreed to in writing,
 *  software distributed under the License is distributed on an
 *  "AS IS" BASIS, WITHOUT WARRANTIES OR CONDITIONS OF ANY
 *  KIND, either express or implied.  See the License for the
 *  specific language governing permissions and limitations
 *  under the License.
 */
package org.apache.isis.applib.annotation;

import java.lang.annotation.ElementType;
import java.lang.annotation.Inherited;
import java.lang.annotation.Retention;
import java.lang.annotation.RetentionPolicy;
import java.lang.annotation.Target;

<<<<<<< HEAD
import org.apache.isis.applib.events.lifecycle.ObjectCreatedEvent;
import org.apache.isis.applib.events.lifecycle.ObjectLoadedEvent;
import org.apache.isis.applib.events.lifecycle.ObjectPersistedEvent;
import org.apache.isis.applib.events.lifecycle.ObjectPersistingEvent;
import org.apache.isis.applib.events.lifecycle.ObjectRemovingEvent;
import org.apache.isis.applib.events.lifecycle.ObjectUpdatedEvent;
import org.apache.isis.applib.events.lifecycle.ObjectUpdatingEvent;
=======
import org.apache.isis.applib.services.eventbus.ActionDomainEvent;
import org.apache.isis.applib.services.eventbus.CollectionDomainEvent;
import org.apache.isis.applib.services.eventbus.ObjectCreatedEvent;
import org.apache.isis.applib.services.eventbus.ObjectLoadedEvent;
import org.apache.isis.applib.services.eventbus.ObjectPersistedEvent;
import org.apache.isis.applib.services.eventbus.ObjectPersistingEvent;
import org.apache.isis.applib.services.eventbus.ObjectRemovingEvent;
import org.apache.isis.applib.services.eventbus.ObjectUpdatedEvent;
import org.apache.isis.applib.services.eventbus.ObjectUpdatingEvent;
import org.apache.isis.applib.services.eventbus.PropertyDomainEvent;
import org.apache.isis.applib.services.publish.PublisherService;
>>>>>>> 901b63e2

/**
 * Domain semantics for domain objects (entities and view models; for services see {@link org.apache.isis.applib.annotation.DomainService}).
 */
@Inherited
@Target({ ElementType.TYPE, ElementType.ANNOTATION_TYPE })
@Retention(RetentionPolicy.RUNTIME)
public @interface DomainObject {

    /**
     * Whether the entity should be audited (note: does not apply to view models or other recreatable objects.
     *
     * <p>
     * Requires that an implementation of the {@link org.apache.isis.applib.services.audit.AuditerService} is
     * registered with the framework.
     * </p>
     */
    Auditing auditing() default Auditing.NOT_SPECIFIED;


    // //////////////////////////////////////


    /**
     * Whether changes to the object should be published.
     *
     * <p>
     * Requires that an implementation of the {@link org.apache.isis.applib.services.publish.PublisherService} is
     * registered with the framework.
     * </p>
     */
    Publishing publishing() default Publishing.NOT_SPECIFIED;


    // //////////////////////////////////////


    /**
     * The class of the domain service that provides an <code>autoComplete(String)</code> method.
     *
     * <p>
     * It is sufficient to specify an interface rather than a concrete type.
     */
    Class<?> autoCompleteRepository() default Object.class;


    /**
     * The method (despite its name, not necessarily an action) to use in order to perform the auto-complete search
     * (defaults to &quot;autoComplete&quot;).
     *
     * <p>
     * The method is required to accept a single string parameter, and must return a list of the domain type.
     */
    String autoCompleteAction() default "autoComplete";


    // //////////////////////////////////////


    /**
     * Indicates that the class has a bounded, or finite, set of instances.
     *
     * <p>
     *     Takes precedence over auto-complete.
     * </p>
     *
     * <p>
     *     Note: this replaces bounded=true|false prior to v2.x
     * </p>
     *
     */
    Bounding bounding() default Bounding.NOT_SPECIFIED;


    // //////////////////////////////////////


    /**
     * Whether the properties of this domain object can be edited, or collections of this object be added to/removed from.
     *
     * <p>
     *     Note that non-editable objects can nevertheless have actions invoked upon them.
     * </p>
     */
    Editing editing() default Editing.NOT_SPECIFIED;


    /**
     * If {@link #editing()} is set to {@link Editing#DISABLED},
     * then the reason to provide to the user as to why the object's properties cannot be edited/collections modified.
     */
    String editingDisabledReason() default "Disabled";


    // //////////////////////////////////////


    /**
     * Provides a unique abbreviation for the object type, eg &quot;customer.Customer&quot; for Customer.
     *
     * <p>
     * This value, if specified, is used in the serialized form of the object's OID.  An OID is
     * used by the framework to unique identify an object over time (same concept as a URN).
     * </p>
     */
    String objectType() default "";


    // //////////////////////////////////////


    /**
     * The nature of this domain object.
     */
    Nature nature() default Nature.NOT_SPECIFIED;



    /**
     * Equivalent to {@link Mixin#method()}.
     *
     * <p>
     *     Applicable only if {@link #nature()} is {@link Nature#MIXIN}.
     * </p>
     */
    String mixinMethod() default Mixin.DEFAULT_METHOD_NAME;

    // //////////////////////////////////////


    /**
     * Indicates that the loading of the domain object should be posted to the
     * {@link org.apache.isis.applib.services.eventbus.EventBusService event bus} using a custom (subclass of)
     * {@link org.apache.isis.applib.events.lifecycle.ObjectCreatedEvent}.
     *
     * <p>
     * This subclass must provide a no-arg constructor; the fields are set reflectively.
     * </p>
     */
    Class<? extends ObjectCreatedEvent<?>> createdLifecycleEvent() default ObjectCreatedEvent.Default.class;

    /**
     * Indicates that the loading of the domain object should be posted to the
     * {@link org.apache.isis.applib.services.eventbus.EventBusService event bus} using a custom (subclass of)
     * {@link org.apache.isis.applib.events.lifecycle.ObjectPersistingEvent}.
     *
     * <p>
     * This subclass must provide a no-arg constructor; the fields are set reflectively.
     * </p>
     */
    Class<? extends ObjectPersistingEvent<?>> persistingLifecycleEvent() default ObjectPersistingEvent.Default.class;

    /**
     * Indicates that the loading of the domain object should be posted to the
     * {@link org.apache.isis.applib.services.eventbus.EventBusService event bus} using a custom (subclass of)
     * {@link org.apache.isis.applib.events.lifecycle.ObjectPersistedEvent}.
     *
     * <p>
     * This subclass must provide a no-arg constructor; the fields are set reflectively.
     * </p>
     */
    Class<? extends ObjectPersistedEvent<?>> persistedLifecycleEvent() default ObjectPersistedEvent.Default.class;

    /**
     * Indicates that the loading of the domain object should be posted to the
     * {@link org.apache.isis.applib.services.eventbus.EventBusService event bus} using a custom (subclass of)
     * {@link org.apache.isis.applib.events.lifecycle.ObjectLoadedEvent}.
     *
     * <p>
     * This subclass must provide a no-arg constructor; the fields are set reflectively.
     * </p>
     */
    Class<? extends ObjectLoadedEvent<?>> loadedLifecycleEvent() default ObjectLoadedEvent.Default.class;

    /**
     * Indicates that the loading of the domain object should be posted to the
     * {@link org.apache.isis.applib.services.eventbus.EventBusService event bus} using a custom (subclass of)
     * {@link org.apache.isis.applib.events.lifecycle.ObjectUpdatingEvent}.
     *
     * <p>
     * This subclass must provide a no-arg constructor; the fields are set reflectively.
     * </p>
     */
    Class<? extends ObjectUpdatingEvent<?>> updatingLifecycleEvent() default ObjectUpdatingEvent.Default.class;

    /**
     * Indicates that the loading of the domain object should be posted to the
     * {@link org.apache.isis.applib.services.eventbus.EventBusService event bus} using a custom (subclass of)
     * {@link org.apache.isis.applib.events.lifecycle.ObjectUpdatedEvent}.
     *
     * <p>
     * This subclass must provide a no-arg constructor; the fields are set reflectively.
     * </p>
     */
    Class<? extends ObjectUpdatedEvent<?>> updatedLifecycleEvent() default ObjectUpdatedEvent.Default.class;


    /**
     * Indicates that the loading of the domain object should be posted to the
     * {@link org.apache.isis.applib.services.eventbus.EventBusService event bus} using a custom (subclass of)
     * {@link org.apache.isis.applib.events.lifecycle.ObjectRemovingEvent}.
     *
     * <p>
     * This subclass must provide a no-arg constructor; the fields are set reflectively.
     * </p>
     */
    Class<? extends ObjectRemovingEvent<?>> removingLifecycleEvent() default ObjectRemovingEvent.Default.class;


    /**
     * Indicates that an invocation of <i>any</i> action of the domain object (that do not themselves specify their own
     * <tt>&#64;Action(domainEvent=...)</tt> should be posted to the
     * {@link org.apache.isis.applib.services.eventbus.EventBusService event bus} using the specified custom
     * (subclass of) {@link org.apache.isis.applib.services.eventbus.ActionDomainEvent}.
     *
     * <p>For example:
     * </p>
     *
     * <pre>
     * &#64;DomainObject(actionDomainEvent=SomeObject.GenericActionDomainEvent.class)
     * public class SomeObject{
     *     public static class GenericActionDomainEvent extends ActionDomainEvent&lt;Object&gt; { ... }
     *
     *     public void changeStartDate(final Date startDate) { ...}
     *     ...
     * }
     * </pre>
     *
     * <p>
     *     This will result in all actions as a more specific type to use) to emit this event.
     * </p>
     * <p>
     * This subclass must provide a no-arg constructor; the fields are set reflectively.
     * It must also use <tt>Object</tt> as its generic type.  This is to allow mixins to also emit the same event.
     * </p>
     */
    Class<? extends ActionDomainEvent<?>> actionDomainEvent() default ActionDomainEvent.Default.class;

    /**
     * Indicates that changes to <i>any</i> property of the domain object (that do not themselves specify their own
     * <tt>&#64;Property(domainEvent=...)</tt> should be posted to the
     * {@link org.apache.isis.applib.services.eventbus.EventBusService event bus} using the specified custom
     * (subclass of) {@link org.apache.isis.applib.services.eventbus.PropertyDomainEvent}.
     *
     * <p>For example:
     * </p>
     *
     * <pre>
     * &#64;DomainObject(propertyDomainEvent=SomeObject.GenericPropertyDomainEvent.class)
     * public class SomeObject{
     *
     *    public LocalDate getStartDate() { ...}
     * }
     * </pre>
     *
     * <p>
     * This subclass must provide a no-arg constructor; the fields are set reflectively.
     * It must also use <tt>Object</tt> as its generic type.  This is to allow mixins to also emit the same event.
     * </p>
     */
    Class<? extends PropertyDomainEvent<?,?>> propertyDomainEvent() default PropertyDomainEvent.Default.class;

    /**
     * Indicates that changes to <i>any</i> collection of the domain object (that do not themselves specify their own
     * <tt>&#64;Collection(domainEvent=...)</tt>  should be posted to the
     * {@link org.apache.isis.applib.services.eventbus.EventBusService event bus} using a custom (subclass of)
     * {@link org.apache.isis.applib.services.eventbus.CollectionDomainEvent}.
     *
     * <p>For example:
     * </p>
     * <pre>
     * &#64;DomainObject(collectionDomainEvent=Order.GenericCollectionDomainEvent.class)
     * public class Order {
     *
     *   public SortedSet&lt;OrderLine&gt; getLineItems() { ...}
     * }
     * </pre>
     *
     * <p>
     * This subclass must provide a no-arg constructor; the fields are set reflectively.
     * It must also use <tt>Object</tt> as its generic type.  This is to allow mixins to also emit the same event.
     * </p>
     */
    Class<? extends CollectionDomainEvent<?,?>> collectionDomainEvent() default CollectionDomainEvent.Default.class;

}<|MERGE_RESOLUTION|>--- conflicted
+++ resolved
@@ -24,7 +24,9 @@
 import java.lang.annotation.RetentionPolicy;
 import java.lang.annotation.Target;
 
-<<<<<<< HEAD
+import org.apache.isis.applib.events.domain.ActionDomainEvent;
+import org.apache.isis.applib.events.domain.CollectionDomainEvent;
+import org.apache.isis.applib.events.domain.PropertyDomainEvent;
 import org.apache.isis.applib.events.lifecycle.ObjectCreatedEvent;
 import org.apache.isis.applib.events.lifecycle.ObjectLoadedEvent;
 import org.apache.isis.applib.events.lifecycle.ObjectPersistedEvent;
@@ -32,19 +34,6 @@
 import org.apache.isis.applib.events.lifecycle.ObjectRemovingEvent;
 import org.apache.isis.applib.events.lifecycle.ObjectUpdatedEvent;
 import org.apache.isis.applib.events.lifecycle.ObjectUpdatingEvent;
-=======
-import org.apache.isis.applib.services.eventbus.ActionDomainEvent;
-import org.apache.isis.applib.services.eventbus.CollectionDomainEvent;
-import org.apache.isis.applib.services.eventbus.ObjectCreatedEvent;
-import org.apache.isis.applib.services.eventbus.ObjectLoadedEvent;
-import org.apache.isis.applib.services.eventbus.ObjectPersistedEvent;
-import org.apache.isis.applib.services.eventbus.ObjectPersistingEvent;
-import org.apache.isis.applib.services.eventbus.ObjectRemovingEvent;
-import org.apache.isis.applib.services.eventbus.ObjectUpdatedEvent;
-import org.apache.isis.applib.services.eventbus.ObjectUpdatingEvent;
-import org.apache.isis.applib.services.eventbus.PropertyDomainEvent;
-import org.apache.isis.applib.services.publish.PublisherService;
->>>>>>> 901b63e2
 
 /**
  * Domain semantics for domain objects (entities and view models; for services see {@link org.apache.isis.applib.annotation.DomainService}).
@@ -258,7 +247,7 @@
      * Indicates that an invocation of <i>any</i> action of the domain object (that do not themselves specify their own
      * <tt>&#64;Action(domainEvent=...)</tt> should be posted to the
      * {@link org.apache.isis.applib.services.eventbus.EventBusService event bus} using the specified custom
-     * (subclass of) {@link org.apache.isis.applib.services.eventbus.ActionDomainEvent}.
+     * (subclass of) {@link ActionDomainEvent}.
      *
      * <p>For example:
      * </p>
@@ -287,7 +276,7 @@
      * Indicates that changes to <i>any</i> property of the domain object (that do not themselves specify their own
      * <tt>&#64;Property(domainEvent=...)</tt> should be posted to the
      * {@link org.apache.isis.applib.services.eventbus.EventBusService event bus} using the specified custom
-     * (subclass of) {@link org.apache.isis.applib.services.eventbus.PropertyDomainEvent}.
+     * (subclass of) {@link PropertyDomainEvent}.
      *
      * <p>For example:
      * </p>
@@ -311,7 +300,7 @@
      * Indicates that changes to <i>any</i> collection of the domain object (that do not themselves specify their own
      * <tt>&#64;Collection(domainEvent=...)</tt>  should be posted to the
      * {@link org.apache.isis.applib.services.eventbus.EventBusService event bus} using a custom (subclass of)
-     * {@link org.apache.isis.applib.services.eventbus.CollectionDomainEvent}.
+     * {@link CollectionDomainEvent}.
      *
      * <p>For example:
      * </p>
