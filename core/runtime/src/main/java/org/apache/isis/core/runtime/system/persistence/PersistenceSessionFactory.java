--- conflicted
+++ resolved
@@ -20,6 +20,7 @@
 import org.apache.isis.core.commons.config.IsisConfigurationDefault;
 import org.apache.isis.core.metamodel.IsisJdoRuntimePlugin;
 import org.apache.isis.core.metamodel.services.ServicesInjector;
+import org.apache.isis.core.metamodel.specloader.SpecificationLoader;
 
 public interface PersistenceSessionFactory {
 
@@ -30,52 +31,16 @@
 
     void init(IsisConfigurationDefault configuration);
 
+    void catalogNamedQueries(final SpecificationLoader specificationLoader);
+
     boolean isInitialized();
 
-<<<<<<< HEAD
     void shutdown();
 
     // -- FACTORY
 
     static PersistenceSessionFactory of(/*ConfigurationServiceInternal configuration*/) {
         return IsisJdoRuntimePlugin.get().getPersistenceSessionFactory(/*configuration*/);
-=======
-    @Programmatic
-    public void init(final IsisConfigurationDefault configuration) {
-        final RegisterEntities registerEntities = new RegisterEntities(configuration.asMap());
-        final Set<String> classesToBePersisted = registerEntities.getEntityTypes();
-
-        if (shouldCreate(this.applicationComponents)) {
-
-            final IsisConfiguration jdoObjectstoreConfig = this.configuration.createSubset(JDO_OBJECTSTORE_CONFIG_PREFIX);
-            final IsisConfiguration dataNucleusConfig = this.configuration.createSubset(DATANUCLEUS_CONFIG_PREFIX);
-            final Map<String, String> datanucleusProps = dataNucleusConfig.asMap();
-            addDataNucleusPropertiesIfRequired(datanucleusProps);
-
-            DataNucleusApplicationComponents applicationComponents1 = new DataNucleusApplicationComponents(
-                    jdoObjectstoreConfig,
-                    datanucleusProps, classesToBePersisted);
-
-            this.applicationComponents = applicationComponents1;
-
-        }
-    }
-
-    @Programmatic
-    public void catalogNamedQueries(final SpecificationLoader specificationLoader) {
-        final RegisterEntities registerEntities = new RegisterEntities(configuration.asMap());
-        final Set<String> classesToBePersisted = registerEntities.getEntityTypes();
-        DataNucleusApplicationComponents.catalogNamedQueries(classesToBePersisted, specificationLoader);
-    }
-
-    @Programmatic
-    public boolean isInitialized() {
-        return this.applicationComponents != null;
-    }
-
-    private boolean shouldCreate(final DataNucleusApplicationComponents applicationComponents) {
-        return applicationComponents == null || applicationComponents.isStale();
->>>>>>> 634854bb
     }
 
 
