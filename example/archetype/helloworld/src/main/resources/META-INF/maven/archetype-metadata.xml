<?xml version="1.0" encoding="UTF-8"?>
<<<<<<< HEAD
<archetype-descriptor xsi:schemaLocation="http://maven.apache.org/plugins/maven-archetype-plugin/archetype-descriptor/1.0.0 http://maven.apache.org/xsd/archetype-descriptor-1.0.0.xsd" name="helloworld"
    xmlns="http://maven.apache.org/plugins/maven-archetype-plugin/archetype-descriptor/1.0.0"
    xmlns:xsi="http://www.w3.org/2001/XMLSchema-instance">
=======
<!--
  Licensed to the Apache Software Foundation (ASF) under one
  or more contributor license agreements.  See the NOTICE file
  distributed with this work for additional information
  regarding copyright ownership.  The ASF licenses this file
  to you under the Apache License, Version 2.0 (the
  "License"); you may not use this file except in compliance
  with the License.  You may obtain a copy of the License at
  
         http://www.apache.org/licenses/LICENSE-2.0
         
  Unless required by applicable law or agreed to in writing,
  software distributed under the License is distributed on an
  "AS IS" BASIS, WITHOUT WARRANTIES OR CONDITIONS OF ANY
  KIND, either express or implied.  See the License for the
  specific language governing permissions and limitations
  under the License.
-->
<archetype-descriptor xmlns="http://maven.apache.org/plugins/maven-archetype-plugin/archetype-descriptor/1.0.0" xmlns:xsi="http://www.w3.org/2001/XMLSchema-instance" name="helloworld" xsi:schemaLocation="http://maven.apache.org/plugins/maven-archetype-plugin/archetype-descriptor/1.0.0 http://maven.apache.org/xsd/archetype-descriptor-1.0.0.xsd">
>>>>>>> 4aeada02
  <fileSets>
    <fileSet filtered="true" encoding="UTF-8">
      <directory>src/main/java</directory>
      <includes>
        <include>**/*.java</include>
        <include>**/*.xml</include>
<<<<<<< HEAD
        <include>**/*.html</include>
=======
>>>>>>> 4aeada02
        <include>**/*.properties</include>
      </includes>
    </fileSet>
    <fileSet encoding="UTF-8">
      <directory>src/main/java</directory>
      <includes>
        <include>**/*.png</include>
      </includes>
    </fileSet>
    <fileSet filtered="true" encoding="UTF-8">
      <directory>src/main/webapp</directory>
      <includes>
        <include>**/*.xml</include>
        <include>**/*.html</include>
        <include>**/*.properties</include>
      </includes>
    </fileSet>
    <fileSet encoding="UTF-8">
      <directory>src/main/webapp</directory>
      <includes>
        <include>**/*.css</include>
<<<<<<< HEAD
        <include>**/*.ini</include>
=======
        <include>**/*.ico</include>
        <include>**/*.gif</include>
        <include>**/*.ini</include>
        <include>**/*.md</include>
        <include>**/*.ttf</include>
>>>>>>> 4aeada02
        <include>**/*.png</include>
        <include>**/*.js</include>
      </includes>
    </fileSet>
    <fileSet filtered="true" encoding="UTF-8">
      <directory>src/test/java</directory>
      <includes>
        <include>**/*.java</include>
      </includes>
    </fileSet>
    <fileSet filtered="true" encoding="UTF-8">
<<<<<<< HEAD
      <directory>.m2</directory>
      <includes>
        <include>**/*.xml</include>
      </includes>
    </fileSet>
    <fileSet filtered="true" encoding="UTF-8">
      <directory></directory>
=======
      <directory/>
>>>>>>> 4aeada02
      <includes>
        <include>logging-dn-enhance.properties</include>
      </includes>
    </fileSet>
    <fileSet encoding="UTF-8">
<<<<<<< HEAD
      <directory></directory>
=======
      <directory/>
>>>>>>> 4aeada02
      <includes>
        <include>.gitattributes</include>
        <include>.gitignore</include>
        <include>enhance-all.sh</include>
        <include>README.adoc</include>
      </includes>
    </fileSet>
  </fileSets>
</archetype-descriptor><|MERGE_RESOLUTION|>--- conflicted
+++ resolved
@@ -1,9 +1,4 @@
 <?xml version="1.0" encoding="UTF-8"?>
-<<<<<<< HEAD
-<archetype-descriptor xsi:schemaLocation="http://maven.apache.org/plugins/maven-archetype-plugin/archetype-descriptor/1.0.0 http://maven.apache.org/xsd/archetype-descriptor-1.0.0.xsd" name="helloworld"
-    xmlns="http://maven.apache.org/plugins/maven-archetype-plugin/archetype-descriptor/1.0.0"
-    xmlns:xsi="http://www.w3.org/2001/XMLSchema-instance">
-=======
 <!--
   Licensed to the Apache Software Foundation (ASF) under one
   or more contributor license agreements.  See the NOTICE file
@@ -23,17 +18,12 @@
   under the License.
 -->
 <archetype-descriptor xmlns="http://maven.apache.org/plugins/maven-archetype-plugin/archetype-descriptor/1.0.0" xmlns:xsi="http://www.w3.org/2001/XMLSchema-instance" name="helloworld" xsi:schemaLocation="http://maven.apache.org/plugins/maven-archetype-plugin/archetype-descriptor/1.0.0 http://maven.apache.org/xsd/archetype-descriptor-1.0.0.xsd">
->>>>>>> 4aeada02
   <fileSets>
     <fileSet filtered="true" encoding="UTF-8">
       <directory>src/main/java</directory>
       <includes>
         <include>**/*.java</include>
         <include>**/*.xml</include>
-<<<<<<< HEAD
-        <include>**/*.html</include>
-=======
->>>>>>> 4aeada02
         <include>**/*.properties</include>
       </includes>
     </fileSet>
@@ -55,15 +45,11 @@
       <directory>src/main/webapp</directory>
       <includes>
         <include>**/*.css</include>
-<<<<<<< HEAD
-        <include>**/*.ini</include>
-=======
         <include>**/*.ico</include>
         <include>**/*.gif</include>
         <include>**/*.ini</include>
         <include>**/*.md</include>
         <include>**/*.ttf</include>
->>>>>>> 4aeada02
         <include>**/*.png</include>
         <include>**/*.js</include>
       </includes>
@@ -75,27 +61,13 @@
       </includes>
     </fileSet>
     <fileSet filtered="true" encoding="UTF-8">
-<<<<<<< HEAD
-      <directory>.m2</directory>
-      <includes>
-        <include>**/*.xml</include>
-      </includes>
-    </fileSet>
-    <fileSet filtered="true" encoding="UTF-8">
-      <directory></directory>
-=======
       <directory/>
->>>>>>> 4aeada02
       <includes>
         <include>logging-dn-enhance.properties</include>
       </includes>
     </fileSet>
     <fileSet encoding="UTF-8">
-<<<<<<< HEAD
-      <directory></directory>
-=======
       <directory/>
->>>>>>> 4aeada02
       <includes>
         <include>.gitattributes</include>
         <include>.gitignore</include>
