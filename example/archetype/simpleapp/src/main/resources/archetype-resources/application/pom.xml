--- conflicted
+++ resolved
@@ -98,16 +98,12 @@
             <artifactId>${rootArtifactId}-module-simple</artifactId>
         </dependency>
 
-<<<<<<< HEAD
-        <!-- test -->
-=======
         <dependency>
             <groupId>org.apache.isis.core</groupId>
             <artifactId>isis-core-wrapper</artifactId>
         </dependency>
 
         <!-- TESTS -->
->>>>>>> 4aeada02
         <dependency>
             <groupId>${project.groupId}</groupId>
             <artifactId>${rootArtifactId}-module-simple</artifactId>
