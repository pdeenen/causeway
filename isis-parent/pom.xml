--- conflicted
+++ resolved
@@ -40,11 +40,7 @@
 
 	ORG.APACHE:APACHE : commented out : end -->
 
-<<<<<<< HEAD
-	<!-- APACHE ISIS customisation 1/14: : start -->
-=======
 	<!-- APACHE ISIS customisation 1/15: : start -->
->>>>>>> 21489108
 
 	<parent>
 		<groupId>org.springframework.boot</groupId>
@@ -58,11 +54,7 @@
 	<version>2.0.0-SNAPSHOT</version>
 	<packaging>pom</packaging>
 
-<<<<<<< HEAD
-	<!-- APACHE ISIS customisation 1/14: end -->
-=======
 	<!-- APACHE ISIS customisation 1/15: end -->
->>>>>>> 21489108
 
 
 	<!-- ORG.APACHE:APACHE : commented out : start
@@ -79,21 +71,13 @@
 
 	ORG.APACHE:APACHE : commented out : end -->
 
-<<<<<<< HEAD
-	<!-- APACHE ISIS customisation 2/14: start -->
-=======
 	<!-- APACHE ISIS customisation 2/15: start -->
->>>>>>> 21489108
 	<name>Apache Isis</name>
 	<description>Parent for the core framework + extensions, starter parent pom for starter apps.</description>
 
     <url>https://isis.apache.org</url>
 	<inceptionYear>2010</inceptionYear>
-<<<<<<< HEAD
-	<!-- APACHE ISIS customisation 2/14: end -->
-=======
 	<!-- APACHE ISIS customisation 2/15: end -->
->>>>>>> 21489108
 
 	<organization>
 		<name>The Apache Software Foundation</name>
@@ -126,11 +110,7 @@
     </scm>
 	ORG.APACHE:APACHE : commented out : end -->
 
-<<<<<<< HEAD
-	<!-- APACHE ISIS customisation 3/14: start -->
-=======
 	<!-- APACHE ISIS customisation 3/15: start -->
->>>>>>> 21489108
 	<mailingLists>
 		<mailingList>
 			<name>developers</name>
@@ -318,11 +298,7 @@
 			<timezone>+3</timezone>
 		</developer>
 	</developers>
-<<<<<<< HEAD
-	<!-- APACHE ISIS customisation 3/14: end -->
-=======
 	<!-- APACHE ISIS customisation 3/15: end -->
->>>>>>> 21489108
 
 	<distributionManagement>
 		<repository>
@@ -347,36 +323,23 @@
 		<gpg.useagent>true</gpg.useagent>
 		<minimalMavenBuildVersion>3.1.1</minimalMavenBuildVersion>
 		<minimalJavaBuildVersion>1.8</minimalJavaBuildVersion>
-<<<<<<< HEAD
-		<!-- APACHE ISIS customisation 4/14: start -->
-=======
 		<!-- APACHE ISIS customisation 4/15: start -->
->>>>>>> 21489108
 		<java.version>11</java.version>
 		<maven.compiler.source>${java.version}</maven.compiler.source>
 		<maven.compiler.target>${java.version}</maven.compiler.target>
 		<maven.compiler.release>11</maven.compiler.release>
-		
+
 		<!-- overriding Spring, since v3.0.0 breaks artifact retrieval of org.jruby:jruby (of any version) -->
-		<maven-enforcer-plugin.version>3.0.0-M3</maven-enforcer-plugin.version> 
+		<maven-enforcer-plugin.version>3.0.0-M3</maven-enforcer-plugin.version>
 
 		<lombok.version>1.18.20</lombok.version> <!-- overriding Spring -->
 		<delombok.output>${project.build.directory}/delombok</delombok.output>
-<<<<<<< HEAD
-		<!-- APACHE ISIS customisation 4/14: end -->
+		<!-- APACHE ISIS customisation 4/15: end -->
 		<surefire.version>2.22.2</surefire.version>
 		<assembly.tarLongFileMode>posix</assembly.tarLongFileMode>
 		<!-- set this property for all derived projects:
         -->
-        <project.build.outputTimestamp>2021-08-15T15:58:00Z</project.build.outputTimestamp>
-=======
-		<!-- APACHE ISIS customisation 4/15: end -->
-		<surefire.version>2.22.2</surefire.version>
-		<assembly.tarLongFileMode>posix</assembly.tarLongFileMode>
-		<!-- set this property for all derived projects:
-        <project.build.outputTimestamp>2020-01-22T15:10:38Z</project.build.outputTimestamp>
-        -->
->>>>>>> 21489108
+        <project.build.outputTimestamp>2021-08-22T15:43:00Z</project.build.outputTimestamp>
     </properties>
 
 	<repositories>
@@ -582,11 +545,7 @@
 					<artifactId>apache-rat-plugin</artifactId>
 					<version>0.13</version>
 
-<<<<<<< HEAD
-					<!-- APACHE ISIS customisation 5/14: start -->
-=======
 					<!-- APACHE ISIS customisation 5/15: start -->
->>>>>>> 21489108
 					<configuration>
 						<addDefaultLicenseMatchers>true</addDefaultLicenseMatchers>
 						<excludeSubProjects>true</excludeSubProjects>
@@ -751,27 +710,16 @@
 							</licenseFamily>
 						</licenseFamilies>
 					</configuration>
-<<<<<<< HEAD
-					<!-- APACHE ISIS customisation 5/14: end -->
-				</plugin>
-
-				<!-- APACHE ISIS customisation 6/14: start -->
-=======
 					<!-- APACHE ISIS customisation 5/15: end -->
 				</plugin>
 
 				<!-- APACHE ISIS customisation 6/15: start -->
->>>>>>> 21489108
 				<plugin>
 					<groupId>org.codehaus.mojo</groupId>
 					<artifactId>clirr-maven-plugin</artifactId>
 					<version>2.8</version>
 				</plugin>
-<<<<<<< HEAD
-				<!-- APACHE ISIS customisation 6/14: end -->
-=======
 				<!-- APACHE ISIS customisation 6/15: end -->
->>>>>>> 21489108
 			</plugins>
 		</pluginManagement>
 		<plugins>
@@ -789,11 +737,7 @@
 							<resourceBundles>
 								<resourceBundle>org.apache:apache-jar-resource-bundle:1.4</resourceBundle>
 							</resourceBundles>
-<<<<<<< HEAD
-							<!-- APACHE ISIS customisation 7/14: start -->
-=======
 							<!-- APACHE ISIS customisation 7/15: start -->
->>>>>>> 21489108
 
 						    <!-- Reference the supplemental-model artifact from module supplemental-model -->
 				            <supplementalModelArtifacts>
@@ -822,11 +766,7 @@
 									${license.additional-notes}
 								</postDepListText>
 							</properties>
-<<<<<<< HEAD
-							<!-- APACHE ISIS customisation 7/14: end -->
-=======
 							<!-- APACHE ISIS customisation 7/15: end -->
->>>>>>> 21489108
 						</configuration>
 					</execution>
 				</executions>
@@ -875,11 +815,7 @@
 					</execution>
 				</executions>
 			</plugin>
-<<<<<<< HEAD
-			<!-- APACHE ISIS customisation 8/14: start -->
-=======
 			<!-- APACHE ISIS customisation 8/15: start -->
->>>>>>> 21489108
 			<plugin>
                 <groupId>org.jacoco</groupId>
                 <artifactId>jacoco-maven-plugin</artifactId>
@@ -902,11 +838,7 @@
                     -->
                 </executions>
             </plugin>
-<<<<<<< HEAD
-			<!-- APACHE ISIS customisation 8/14: end -->
-=======
 			<!-- APACHE ISIS customisation 8/15: end -->
->>>>>>> 21489108
 		</plugins>
 	</build>
 
@@ -914,11 +846,7 @@
 		<!-- START SNIPPET: release-profile -->
 		<profile>
 			<id>apache-release</id>
-<<<<<<< HEAD
-			<!-- APACHE ISIS customisation 9/14: start -->
-=======
 			<!-- APACHE ISIS customisation 9/15: start -->
->>>>>>> 21489108
 			<activation>
 				<property>
 					<name>apache-release</name>
@@ -927,17 +855,10 @@
 			<properties>
 				<skipTests>true</skipTests>
 			</properties>
-<<<<<<< HEAD
-			<!-- APACHE ISIS customisation 9/14: end -->
-			<build>
-				<plugins>
-					<!-- APACHE ISIS customisation 10/14: end -->
-=======
 			<!-- APACHE ISIS customisation 9/15: end -->
 			<build>
 				<plugins>
 					<!-- APACHE ISIS customisation 10/15: end -->
->>>>>>> 21489108
 					<plugin>
 						<groupId>org.projectlombok</groupId>
 						<artifactId>lombok-maven-plugin</artifactId>
@@ -956,11 +877,7 @@
 							</execution>
 						</executions>
 					</plugin>
-<<<<<<< HEAD
-					<!-- APACHE ISIS customisation 10/14: end -->
-=======
 					<!-- APACHE ISIS customisation 10/15: end -->
->>>>>>> 21489108
 
 					<!-- Create a source-release artifact that contains the fully buildable
                          project directory source structure. This is the artifact which is
@@ -983,15 +900,9 @@
 									<goal>single</goal>
 								</goals>
 								<configuration>
-<<<<<<< HEAD
-									<!-- APACHE ISIS customisation 11/14: start -->
-									<archiveBaseDirectory>..</archiveBaseDirectory>
-									<!-- APACHE ISIS customisation 11/14: end -->
-=======
 									<!-- APACHE ISIS customisation 11/15: start -->
 									<archiveBaseDirectory>..</archiveBaseDirectory>
 									<!-- APACHE ISIS customisation 11/15: end -->
->>>>>>> 21489108
                                     <runOnlyAtExecutionRoot>true</runOnlyAtExecutionRoot>
 									<descriptorRefs>
 										<descriptorRef>${sourceReleaseAssemblyDescriptor}</descriptorRef>
@@ -1031,20 +942,12 @@
 								<goals>
 									<goal>jar</goal>
 								</goals>
-<<<<<<< HEAD
-								<!-- APACHE ISIS customisation 12/14: start -->
-=======
 								<!-- APACHE ISIS customisation 12/15: start -->
->>>>>>> 21489108
 								<configuration>
 									<sourcepath>${delombok.output}</sourcepath>
 									<doclint>none</doclint>
 								</configuration>
-<<<<<<< HEAD
-								<!-- APACHE ISIS customisation 12/14: end -->
-=======
 								<!-- APACHE ISIS customisation 12/15: end -->
->>>>>>> 21489108
 							</execution>
 						</executions>
 					</plugin>
@@ -1091,11 +994,7 @@
 					</plugin>
 				</plugins>
 			</build>
-<<<<<<< HEAD
-			<!-- APACHE ISIS customisation 13/14: start -->
-=======
 			<!-- APACHE ISIS customisation 13/15: start -->
->>>>>>> 21489108
 			<modules>
 				<module>../core</module>
 				<module>../extensions</module>
@@ -1106,25 +1005,18 @@
 				<module>../testing</module>
 				<module>../valuetypes</module>
 			</modules>
-<<<<<<< HEAD
-			<!-- APACHE ISIS customisation 13/14: end -->
-=======
 			<!-- APACHE ISIS customisation 13/15: end -->
->>>>>>> 21489108
 		</profile>
 		<!-- END SNIPPET: release-profile -->
 		<profile>
 			<id>enforce-output-timestamp-property</id>
 			<activation>
-<<<<<<< HEAD
-=======
 				<!-- APACHE ISIS customisation 14/15: start -->
 				<!-- multiple profile activation conditions have AND logic ... -->
 				<property>
 					<name>apache-release</name>
 				</property>
 				<!-- APACHE ISIS customisation 14/15: end -->
->>>>>>> 21489108
 				<file>
 					<missing>${basedir}/.maven-apache-parent.marker</missing>
 				</file>
@@ -1155,11 +1047,7 @@
 			</build>
 		</profile>
 
-<<<<<<< HEAD
-		<!-- APACHE ISIS customisation 14/14: start -->
-=======
 		<!-- APACHE ISIS customisation 15/15: start -->
->>>>>>> 21489108
 		<profile>
 			<id>released</id>
 			<activation>
@@ -1205,10 +1093,6 @@
 			</build>
 		</profile>
 
-<<<<<<< HEAD
-		<!-- APACHE ISIS customisation 14/14: end -->
-=======
 		<!-- APACHE ISIS customisation 15/15: end -->
->>>>>>> 21489108
 	</profiles>
 </project>