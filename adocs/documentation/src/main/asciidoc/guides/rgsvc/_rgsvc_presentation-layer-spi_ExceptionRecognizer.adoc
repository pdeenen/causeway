[[_rgsvc_presentation-layer-spi_ExceptionRecognizer]]
= `ExceptionRecognizer`
:Notice: Licensed to the Apache Software Foundation (ASF) under one or more contributor license agreements. See the NOTICE file distributed with this work for additional information regarding copyright ownership. The ASF licenses this file to you under the Apache License, Version 2.0 (the "License"); you may not use this file except in compliance with the License. You may obtain a copy of the License at. http://www.apache.org/licenses/LICENSE-2.0 . Unless required by applicable law or agreed to in writing, software distributed under the License is distributed on an "AS IS" BASIS, WITHOUT WARRANTIES OR  CONDITIONS OF ANY KIND, either express or implied. See the License for the specific language governing permissions and limitations under the License.
:_basedir: ../../
:_imagesdir: images/


The `ExceptionRecognizer` service provides the mechanism for both the domain programmer and also for components to be able to recognize and handle certain exceptions that may be thrown by the system.  Rather than display an obscure error to the end-user, the application can instead display a user-friendly message.

For example, the JDO/DataNucleus Objectstore provides a set of recognizers to recognize and handle SQL constraint exceptions such as uniqueness violations. These can then be rendered back to the user as expected errors, rather than fatal stacktraces.

It is also possible to provide additional implementations, registered in `isis.properties`.  Unlike other services, where any service registered in `isis.properties` replaces any default implementations, in the case of this service all implementations registered are "consulted" to see if they recognize an exception (the chain-of-responsibility pattern).




== SPI

The SPI defined by this service is:

[source,java]
----
public interface ExceptionRecognizer ... {
    public enum Category {                          // <1>
        ...
    }
    public static class Recognition {               // <2>
        private Category category;
        private String reason;
        ...
    }
    @Programmatic
    public Recognition recognize2(Throwable ex);    // <3>

    @Deprecated
    @Programmatic
    public String recognize(Throwable ex);          // <4>

}
----
<1> an enumeration of varies categories of exceptions that are recognised
<2> represents the fact that an exception has been recognized as has been converted into a user-friendy message, and has been categorized
<3> the main API, to attempt to recognize an exception
<4> deprecated API which converted exceptions into strings (reasons), ie without any categorization.  This is no longer called.


The categories are:

[source,java]
----
public interface ExceptionRecognizer ... {
    public enum Category {
        CONSTRAINT_VIOLATION,           // <1>
        NOT_FOUND,                      // <2>
        CONCURRENCY,                    // <3>
        CLIENT_ERROR,                   // <4>
        SERVER_ERROR,                   // <5>
        OTHER                           // <6>
    }
    ...
}

----
<1> a violation of some declarative constraint (eg uniqueness or referential integrity) was detected.
<2> the object to be acted upon cannot be found (404)
<3> a concurrency exception, in other words some other user has changed this object.
<4> recognized, but for some other reason... 40x error
<5> 50x error
<6> recognized, but uncategorized (typically: a recognizer of the original `ExceptionRecognizer` API).


In essence, if an exception is recognized then it is also categorized.  This lets the viewer act accordingly.  For example, if an exception is raised from the loading of an individual object, then this is passed by the registered ``ExceptionRecognizer``s. If any of these recognize the exception as representing a not-found exception, then an Apache Isis `ObjectNotFoundException` is raised. Both the viewers interprets this correctly (the xref:../ugvw/ugvw.adoc#[Wicket viewer] as a suitable error page, the xref:../ugvro/ugvro.adoc#[Restful Objects viewer] as a 404 status return code).


If the implementation recognizes the exception then it returns a user-friendly message to be rendered (by the viewer) back to the user; otherwise it returns `null`. There is no need for the implementation to check for exception causes; the casual chain is unwrapped by Apache Isis core and each exception in the chain will also be passed through to the recognizer (from most specific to least). The recognizer implementation can therefore be as fine-grained or as coarse-grained as it wishes.




== Implementation

The framework provides two default implementations:

* `o.a.i.core.metamodel.services.exceprecog.ExceptionRecognizerDocDefault` provided by Apache Isis core is itself an `ExceptionRecognizer`, and will handle ``ConcurrencyException``s.  It will also handle any application exceptions raised by the system (subclasses of `o.a.i.applib.RecoverableException`).

* `o.a.i.applib.services.exceprecog.jdo.ExceptionRecognizerCompositeForJdoObjectStore` bundles up a number of more fine-grained implementations:
** `ExceptionRecognizerForSQLIntegrityConstraintViolationUniqueOrIndexException`
** `ExceptionRecognizerForJDOObjectNotFoundException`
** `ExceptionRecognizerForJDODataStoreException`


If you want to recognize and handle additional exceptions (for example to capture error messages specific to the JDBC driver you might be using), then create a fine-grained implementation of `ExceptionRecognizer` for the particular error message (there are some convenience implementations of the interface that you can subclass from if required) and annotated with `@DomainService` in the usual way.
Make sure that the service resides under a module registered in `AppManifest`.


<<<<<<< HEAD
If the JDO exception recognizers are not required (rather unlikely), then they can be disabled en-masse using the xref:../rgcfg/rgcfg.adoc#_rgcfg_configuring-core[configuration property] `isis.services.ExceptionRecognizerCompositeForJdoObjectStore.disable`.
=======

=== Configuration Properties

The following configuration properties are relevant:

[cols="2a,1,3a", options="header"]
|===
|Property
|Value +
(default value)
|Description

| `isis.services.` +
`exceprecog.` +
`logRecognized` +
`Exceptions` +
|`true`,`false` +
(`false`)
|whether recognized exceptions should also be logged. +

Generally a recognized exception is one that is expected (for example a uniqueness constraint violated in the database) and which does not represent an error condition.
This property logs the exception anyway, useful for debugging.

This is recognised by all implementations that subclass `ExceptionRecognizerAbstract`.

| `isis.services.` +
`ExceptionRecognizer` +
`CompositeFor` +
`JdoObjectStore.` +
`disable` +
|`true`,`false` +
(`false`)
|whether to disable the default recognizers registered by `ExceptionRecognizerCompositeForJdoObjectStore`. +

This implementation provides a default set of recognizers to convert RDBMS constraints into user-friendly messages.
In the (probably remote) chance that this functionality isn't required, they can be disabled through this flag.


|===
>>>>>>> a3df937c
<|MERGE_RESOLUTION|>--- conflicted
+++ resolved
@@ -93,9 +93,6 @@
 Make sure that the service resides under a module registered in `AppManifest`.
 
 
-<<<<<<< HEAD
-If the JDO exception recognizers are not required (rather unlikely), then they can be disabled en-masse using the xref:../rgcfg/rgcfg.adoc#_rgcfg_configuring-core[configuration property] `isis.services.ExceptionRecognizerCompositeForJdoObjectStore.disable`.
-=======
 
 === Configuration Properties
 
@@ -135,4 +132,3 @@
 
 
 |===
->>>>>>> a3df937c
