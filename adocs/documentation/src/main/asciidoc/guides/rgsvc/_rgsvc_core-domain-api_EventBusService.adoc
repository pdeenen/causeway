--- conflicted
+++ resolved
@@ -395,24 +395,7 @@
 
 
 
-<<<<<<< HEAD
-In addition, there is one further configuration property, whether to allow "late registration":
-
-[source,ini]
-----
-isis.services.eventbus.allowLateRegistration=false
-----
-
-Late registration refers to the idea that a domain service can register itself with the `EventBusService` after events have been posted.  Since domain services are set up at boot time, this almost certainly constitutes a bug in the code and so by default late registration is _not_ allowed.  Setting the above property to `true` disables this check.
-
-
-
-
-
-
-
-=======
->>>>>>> a3df937c
+
 
 == Related Services
 
