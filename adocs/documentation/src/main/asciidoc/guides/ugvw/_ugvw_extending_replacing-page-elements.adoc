[[_ugvw_extending_replacing-page-elements]]
= Replacing page elements
:Notice: Licensed to the Apache Software Foundation (ASF) under one or more contributor license agreements. See the NOTICE file distributed with this work for additional information regarding copyright ownership. The ASF licenses this file to you under the Apache License, Version 2.0 (the "License"); you may not use this file except in compliance with the License. You may obtain a copy of the License at. http://www.apache.org/licenses/LICENSE-2.0 . Unless required by applicable law or agreed to in writing, software distributed under the License is distributed on an "AS IS" BASIS, WITHOUT WARRANTIES OR  CONDITIONS OF ANY KIND, either express or implied. See the License for the specific language governing permissions and limitations under the License.
:_basedir: ../../
:_imagesdir: images/



Replacing elements of the page is the most powerful general-purpose way to customize the look-n-feel of the viewer.
Examples in the (non-ASF) link:http://platform.incode.org[Incode Platform^] include the gmap3, fullcalendar2, excel, pdfjs and wickedcharts components.

The pages generated by Apache Isis' Wicket viewer are built up of numerous elements, from fine-grained widgets for property/parameter fields, to much larger components that take responsibility for rendering an entire entity, or a collection of entities.
Under the covers these are all implementations of the the Apache Wicket `Component` API.
The larger components delegate to the smaller, of course.




== How the viewer selects components

Components are created using Apache Isis' `ComponentFactory` interface, which are registered in turn through the `ComponentFactoryRegistrar` interface.
Every component is categorizes by type (the `ComponentType` enum), and Apache Isis uses this to determine which `ComponentFactory` to use.
For example, the `ComponentType.BOOKMARKED_PAGES` is used to locate the `ComponentFactory` that will build the bookmarked pages panel.

Each factory is also handed a model (an implementation of `org.apache.wicket.IModel`) appropriate to its `ComponentType`; this holds the data to be rendered.
For example, `ComponentType.BOOKMARKED_PAGES` is given a `BookmarkedPagesModel`, while `ComponentType.SCALAR_NAME_AND_VALUE` factories are provided a model of type of type `ScalarModel` .

In some cases there are several factories for a given `ComponentType`; this is most notably the case for `ComponentType.SCALAR_NAME_AND_VALUE`.
After doing a first pass selection of candidate factories by `ComponentType`, each factory is then asked if it `appliesTo(Model)`.
This is an opportunity for the factory to check the model itself to see if the data within it is of the appropriate type.

Thus, the `BooleanPanelFactory` checks that the `ScalarModel` holds a boolean, while the `JodaLocalDatePanelFactory` checks to see if it holds `org.joda.time.LocalDate`.

There will typically be only one `ComponentFactory` capable of rendering a particular `ComponentType`/`ScalarModel` combination; at any rate, the framework stops as soon as one is found.

[NOTE]
====
There is one refinement to the above algorithm where multiple component factories might be used to render an object; this is discussed in xref:../ugvw/ugvw.adoc#__ugvw_extending_replacing-page-elements_collections[Additional Views of Collections], below.
====





== How to replace a component

This design (the http://en.wikipedia.org/wiki/Chain-of-responsibility_pattern[chain of responsibility] design pattern) makes it quite straightforward to change the rendering of any element of the page.
For example, you might switch out Apache Isis' sliding bookmark panel and replace it with one that presents the bookmarks in some different fashion.

First, you need to write a `ComponentFactory` and corresponding `Component`.
The recommended approach is to start with the source of the `Component` you want to switch out.
For example:

[source,java]
----
public class MyBookmarkedPagesPanelFactory extends ComponentFactoryAbstract {
    public MyBookmarkedPagesPanelFactory() {
        super(ComponentType.BOOKMARKED_PAGES);
    }
    @Override
    public ApplicationAdvice appliesTo(final IModel<?> model) {
        return appliesIf(model instanceof BookmarkedPagesModel);
    }
    @Override
    public Component createComponent(final String id, final IModel<?> model) {
        final BookmarkedPagesModel bookmarkedPagesModel = (BookmarkedPagesModel) model;
        return new MyBookmarkedPagesPanel(id, bookmarkedPagesModel);
    }
}
----

and

[source,java]
----
public class MyBookmarkedPagesPanel
    extends PanelAbstract<BookmarkedPagesModel> {
   ...
}
----

Here `PanelAbstract` ultimately inherits from `org.apache.wicket.Component`.
Your new `Component` uses the information in the provided model (eg `BookmarkedPagesModel`) to know what to render.

Next, you will require a custom implementation of the `ComponentFactoryRegistrar` that registers your custom `ComponentFactory` as a replacement:

[source,java]
----
@Singleton
public class MyComponentFactoryRegistrar extends ComponentFactoryRegistrarDefault {
    @Override
    public void addComponentFactories(ComponentFactoryList componentFactories) {
        super.addComponentFactories(componentFactories);
        componentFactories.add(new MyBookmarkedPagesPanelFactory());
    }
}
----

This will result in the new component being used instead of (that is, discovered prior to) Isis' default implementation.

[WARNING]
====
Previously we suggested using "replace" rather than "add"; however this has unclear semantics for some component types; see https://issues.apache.org/jira/browse/ISIS-996[ISIS-996].
====


Finally (as for other customizations), you need to adjust the Guice bindings in your custom subclass of `IsisWicketApplication`:

[source,java]
----
public class MyAppApplication extends IsisWicketApplication {
    @Override
    protected Module newIsisWicketModule() {
        final Module isisDefaults = super.newIsisWicketModule();
        final Module myAppOverrides = new AbstractModule() {
            @Override
            protected void configure() {
                ...
                bind(ComponentFactoryRegistrar.class)
                    .to(MyComponentFactoryRegistrar.class);
                ...
            }
        };

        return Modules.override(isisDefaults).with(myAppOverrides);
    }
}
----



[[__ugvw_extending_replacing-page-elements_collections]]
== Additional Views of Collections

As explained above, in most cases Apache Isis' Wicket viewer will search for the first `ComponentFactory` that can render an element, and use it.
In the case of (either standalone or parented) collections, though, Apache Isis will show all available views.

<<<<<<< HEAD
For example, out-of-the-box Apache Isis provides a table view, a summary view (totals/sums/averages of any data), and a collapsed view. These are selected by clicking on the toolbar by each collection.
=======
For example, out-of-the-box Apache Isis provides a table view, a summary view (totals/sums/averages of any data), and a collapsed view (for `@Render(LAZILY)` collections).
These are selected by clicking on the toolbar by each collection.
>>>>>>> a3df937c

Additional views though could render the objects in the collection as a variety of ways.
Indeed, some third-party implementations in the (non-ASF) link:http://platform.incode.org[Incode Platform^] already exist, including:

* excel component - collection as a downloadable excel spreadsheet
* gmap3 component - render any objects with a location on a map
* pdf.js component - render Blob containined PDF as a scrollable image
* wicked charts component - barchart of any data
* full calendar - render any objects with date properties on a calendar

Registering these custom views is just a matter of adding the appropriate Maven module to the classpath.
Apache Isis uses the JDK `ServiceLoader` API to automatically discover and register the `ComponentFactory` of each such component.

If you want to write your own alternative component and auto-register, then include a file `META-INF/services/org.apache.isis.viewer.wicket.ui.ComponentFactory` whose contents is the fully-qualified class name of the custom `ComponentFactory` that you have written.

Wicket itself has lots of components available at its http://wicketstuff.org[wicketstuff.org] companion website; you might find some of these useful for your own customizations.






== Custom object view (eg dashboard)

One further use case in particular is worth highlighting; the rendering of an entire entity.
Normally entities this is done using `EntityCombinedPanelFactory`, this being the first `ComponentFactory` for the `ComponentType.ENTITY` that is registered in Apache Isis default `ComponentFactoryRegistrarDefault`.

You could, though, register your own `ComponentFactory` for entities that is targeted at a particular class of entity - some sort of object representing a dashboard, for example.
It can use the `EntityModel` provided to it to determine the class of the entity, checking if it is of the appropriate type.
Your custom factory should also be registered before the `EntityCombinedPanelFactory` so that it is checked prior to the default `EntityCombinedPanelFactory`:

[source,java]
----
@Singleton
public class MyComponentFactoryRegistrar extends ComponentFactoryRegistrarDefault {
    @Override
    public void addComponentFactories(ComponentFactoryList componentFactories) {
        componentFactories.add(new DashboardEntityFactory());
        ...
        super.addComponentFactories(componentFactories);
        ...
    }
}
----


<|MERGE_RESOLUTION|>--- conflicted
+++ resolved
@@ -135,12 +135,7 @@
 As explained above, in most cases Apache Isis' Wicket viewer will search for the first `ComponentFactory` that can render an element, and use it.
 In the case of (either standalone or parented) collections, though, Apache Isis will show all available views.
 
-<<<<<<< HEAD
 For example, out-of-the-box Apache Isis provides a table view, a summary view (totals/sums/averages of any data), and a collapsed view. These are selected by clicking on the toolbar by each collection.
-=======
-For example, out-of-the-box Apache Isis provides a table view, a summary view (totals/sums/averages of any data), and a collapsed view (for `@Render(LAZILY)` collections).
-These are selected by clicking on the toolbar by each collection.
->>>>>>> a3df937c
 
 Additional views though could render the objects in the collection as a variety of ways.
 Indeed, some third-party implementations in the (non-ASF) link:http://platform.incode.org[Incode Platform^] already exist, including:
